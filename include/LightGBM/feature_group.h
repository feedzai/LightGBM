/*!
 * Copyright (c) 2017 Microsoft Corporation. All rights reserved.
 * Licensed under the MIT License. See LICENSE file in the project root for license information.
 */
#ifndef LIGHTGBM_FEATURE_GROUP_H_
#define LIGHTGBM_FEATURE_GROUP_H_

#include <LightGBM/bin.h>
#include <LightGBM/meta.h>
#include <LightGBM/utils/random.h>

#include <cstdio>
#include <memory>
#include <vector>

namespace LightGBM {

class Dataset;
class DatasetLoader;
/*! \brief Using to store data and providing some operations on one feature
 * group*/
class FeatureGroup {
 public:
  friend Dataset;
  friend DatasetLoader;
  /*!
   * \brief Constructor
   * \param num_feature number of features of this group
   * \param bin_mappers Bin mapper for features
   * \param num_data Total number of data
   * \param is_enable_sparse True if enable sparse feature
   * \param sparse_threshold Threshold for treating a feature as a sparse
   * feature
   */
  FeatureGroup(int num_feature, bool is_multi_val,
               std::vector<std::unique_ptr<BinMapper>>* bin_mappers,
               data_size_t num_data)
      : num_feature_(num_feature),
        is_multi_val_(is_multi_val),
        is_sparse_(false) {
    CHECK(static_cast<int>(bin_mappers->size()) == num_feature);
    // use bin at zero to store most_freq_bin
    num_total_bin_ = 1;
    bin_offsets_.emplace_back(num_total_bin_);
    for (int i = 0; i < num_feature_; ++i) {
      bin_mappers_.emplace_back(bin_mappers->at(i).release());
      auto num_bin = bin_mappers_[i]->num_bin();
      if (bin_mappers_[i]->GetMostFreqBin() == 0) {
        num_bin -= 1;
      }
      num_total_bin_ += num_bin;
      bin_offsets_.emplace_back(num_total_bin_);
    }
    CreateBinData(num_data, is_multi_val_, true, false);
  }

  FeatureGroup(const FeatureGroup& other, int num_data) {
    num_feature_ = other.num_feature_;
    is_multi_val_ = other.is_multi_val_;
    is_sparse_ = other.is_sparse_;
    num_total_bin_ = other.num_total_bin_;
    bin_offsets_ = other.bin_offsets_;

    bin_mappers_.reserve(other.bin_mappers_.size());
    for (auto& bin_mapper : other.bin_mappers_) {
      bin_mappers_.emplace_back(new BinMapper(*bin_mapper));
    }
    CreateBinData(num_data, is_multi_val_, !is_sparse_, is_sparse_);
  }

  FeatureGroup(std::vector<std::unique_ptr<BinMapper>>* bin_mappers,
               data_size_t num_data)
      : num_feature_(1), is_multi_val_(false) {
    CHECK(static_cast<int>(bin_mappers->size()) == 1);
    // use bin at zero to store default_bin
    num_total_bin_ = 1;
    bin_offsets_.emplace_back(num_total_bin_);
    for (int i = 0; i < num_feature_; ++i) {
      bin_mappers_.emplace_back(bin_mappers->at(i).release());
      auto num_bin = bin_mappers_[i]->num_bin();
      if (bin_mappers_[i]->GetMostFreqBin() == 0) {
        num_bin -= 1;
      }
      num_total_bin_ += num_bin;
      bin_offsets_.emplace_back(num_total_bin_);
    }
    CreateBinData(num_data, false, false, false);
  }

  /*!
   * \brief Constructor from memory
   * \param memory Pointer of memory
   * \param num_all_data Number of global data
   * \param local_used_indices Local used indices, empty means using all data
   */
  FeatureGroup(const void* memory, data_size_t num_all_data,
               const std::vector<data_size_t>& local_used_indices) {
    const char* memory_ptr = reinterpret_cast<const char*>(memory);
    // get is_sparse
    is_multi_val_ = *(reinterpret_cast<const bool*>(memory_ptr));
    memory_ptr += sizeof(is_multi_val_);
    is_sparse_ = *(reinterpret_cast<const bool*>(memory_ptr));
    memory_ptr += sizeof(is_sparse_);
    num_feature_ = *(reinterpret_cast<const int*>(memory_ptr));
    memory_ptr += sizeof(num_feature_);
    // get bin mapper
    bin_mappers_.clear();
    bin_offsets_.clear();
    // start from 1, due to need to store zero bin in this slot
    num_total_bin_ = 1;
    bin_offsets_.emplace_back(num_total_bin_);
    for (int i = 0; i < num_feature_; ++i) {
      bin_mappers_.emplace_back(new BinMapper(memory_ptr));
      auto num_bin = bin_mappers_[i]->num_bin();
      if (bin_mappers_[i]->GetMostFreqBin() == 0) {
        num_bin -= 1;
      }
      num_total_bin_ += num_bin;
      bin_offsets_.emplace_back(num_total_bin_);
      memory_ptr += bin_mappers_[i]->SizesInByte();
    }
    data_size_t num_data = num_all_data;
    if (!local_used_indices.empty()) {
      num_data = static_cast<data_size_t>(local_used_indices.size());
    }
    if (is_multi_val_) {
      for (int i = 0; i < num_feature_; ++i) {
        int addi = bin_mappers_[i]->GetMostFreqBin() == 0 ? 0 : 1;
        if (bin_mappers_[i]->sparse_rate() >= kSparseThreshold) {
          multi_bin_data_.emplace_back(Bin::CreateSparseBin(
              num_data, bin_mappers_[i]->num_bin() + addi));
        } else {
          multi_bin_data_.emplace_back(
              Bin::CreateDenseBin(num_data, bin_mappers_[i]->num_bin() + addi));
        }
        multi_bin_data_.back()->LoadFromMemory(memory_ptr, local_used_indices);
        memory_ptr += multi_bin_data_.back()->SizesInByte();
      }
    } else {
      if (is_sparse_) {
        bin_data_.reset(Bin::CreateSparseBin(num_data, num_total_bin_));
      } else {
        bin_data_.reset(Bin::CreateDenseBin(num_data, num_total_bin_));
      }
      // get bin data
      bin_data_->LoadFromMemory(memory_ptr, local_used_indices);
    }
  }

  /*! \brief Destructor */
  ~FeatureGroup() {}

  /*!
   * \brief Push one record, will auto convert to bin and push to bin data
   * \param tid Thread id
   * \param idx Index of record
   * \param value feature value of record
   */
  inline void PushData(int tid, int sub_feature_idx, data_size_t line_idx,
                       double value) {
    uint32_t bin = bin_mappers_[sub_feature_idx]->ValueToBin(value);
    if (bin == bin_mappers_[sub_feature_idx]->GetMostFreqBin()) {
      return;
    }
    if (bin_mappers_[sub_feature_idx]->GetMostFreqBin() == 0) {
      bin -= 1;
    }
    if (is_multi_val_) {
      multi_bin_data_[sub_feature_idx]->Push(tid, line_idx, bin + 1);
    } else {
      bin += bin_offsets_[sub_feature_idx];
      bin_data_->Push(tid, line_idx, bin);
    }
  }

  void ReSize(int num_data) {
    if (!is_multi_val_) {
      bin_data_->ReSize(num_data);
    } else {
      for (int i = 0; i < num_feature_; ++i) {
        multi_bin_data_[i]->ReSize(num_data);
      }
    }
  }

<<<<<<< HEAD
  inline void CopySubset(const FeatureGroup* full_feature,
                         const data_size_t* used_indices,
                         data_size_t num_used_indices) {
=======
  inline void CopySubset(const FeatureGroup* full_feature, const data_size_t* used_indices, data_size_t num_used_indices) {
>>>>>>> d8a34df9
    if (!is_multi_val_) {
      bin_data_->CopySubset(full_feature->bin_data_.get(), used_indices,
                            num_used_indices);
    } else {
      for (int i = 0; i < num_feature_; ++i) {
        multi_bin_data_[i]->CopySubset(full_feature->multi_bin_data_[i].get(),
                                       used_indices, num_used_indices);
      }
    }
  }

  void AddFeaturesFrom(const FeatureGroup* other) {
    CHECK(is_multi_val_);
    CHECK(other->is_multi_val_);
    for (int i = 0; i < other->num_feature_; ++i) {
      const auto& other_bin_mapper = other->bin_mappers_[i];
      bin_mappers_.emplace_back(new BinMapper(*other_bin_mapper));
      auto num_bin = other_bin_mapper->num_bin();
      if (other_bin_mapper->GetMostFreqBin() == 0) {
        num_bin -= 1;
      }
      num_total_bin_ += num_bin;
      bin_offsets_.emplace_back(num_total_bin_);
      multi_bin_data_.emplace_back(other->multi_bin_data_[i]->Clone());
    }
    num_feature_ += other->num_feature_;
  }

  inline BinIterator* SubFeatureIterator(int sub_feature) {
    uint32_t most_freq_bin = bin_mappers_[sub_feature]->GetMostFreqBin();
    if (!is_multi_val_) {
      uint32_t min_bin = bin_offsets_[sub_feature];
      uint32_t max_bin = bin_offsets_[sub_feature + 1] - 1;
      return bin_data_->GetIterator(min_bin, max_bin, most_freq_bin);
    } else {
      int addi = bin_mappers_[sub_feature]->GetMostFreqBin() == 0 ? 0 : 1;
      uint32_t min_bin = 1;
      uint32_t max_bin = bin_mappers_[sub_feature]->num_bin() - 1 + addi;
      return multi_bin_data_[sub_feature]->GetIterator(min_bin, max_bin,
                                                       most_freq_bin);
    }
  }

  inline void FinishLoad() {
    if (is_multi_val_) {
      OMP_INIT_EX();
#pragma omp parallel for schedule(guided)
      for (int i = 0; i < num_feature_; ++i) {
        OMP_LOOP_EX_BEGIN();
        multi_bin_data_[i]->FinishLoad();
        OMP_LOOP_EX_END();
      }
      OMP_THROW_EX();
    } else {
      bin_data_->FinishLoad();
    }
  }

  /*!
   * \brief Returns a BinIterator that can access the entire feature group's raw data.
   *        The RawGet() function of the iterator should be called for best efficiency.
   * \return A pointer to the BinIterator object
   */
  inline BinIterator* FeatureGroupIterator() {
    if (is_multi_val_) {
      return nullptr;
    }
    uint32_t min_bin = bin_offsets_[0];
    uint32_t max_bin = bin_offsets_.back() - 1;
    uint32_t most_freq_bin = 0;
    return bin_data_->GetIterator(min_bin, max_bin, most_freq_bin);
  }

  inline data_size_t Split(int sub_feature, const uint32_t* threshold,
                           int num_threshold, bool default_left,
                           data_size_t* data_indices, data_size_t num_data,
                           data_size_t* lte_indices,
                           data_size_t* gt_indices) const {
    uint32_t default_bin = bin_mappers_[sub_feature]->GetDefaultBin();
    uint32_t most_freq_bin = bin_mappers_[sub_feature]->GetMostFreqBin();
    if (!is_multi_val_) {
      uint32_t min_bin = bin_offsets_[sub_feature];
      uint32_t max_bin = bin_offsets_[sub_feature + 1] - 1;
      if (bin_mappers_[sub_feature]->bin_type() == BinType::NumericalBin) {
        auto missing_type = bin_mappers_[sub_feature]->missing_type();
        return bin_data_->Split(min_bin, max_bin, default_bin, most_freq_bin,
                                missing_type, default_left, *threshold,
                                data_indices, num_data, lte_indices,
                                gt_indices);
      } else {
        return bin_data_->SplitCategorical(
            min_bin, max_bin, most_freq_bin, threshold, num_threshold,
            data_indices, num_data, lte_indices, gt_indices);
      }
    } else {
      int addi = bin_mappers_[sub_feature]->GetMostFreqBin() == 0 ? 0 : 1;
      uint32_t min_bin = 1;
      uint32_t max_bin = bin_mappers_[sub_feature]->num_bin() - 1 + addi;
      if (bin_mappers_[sub_feature]->bin_type() == BinType::NumericalBin) {
        auto missing_type = bin_mappers_[sub_feature]->missing_type();
        return multi_bin_data_[sub_feature]->Split(
            min_bin, max_bin, default_bin, most_freq_bin, missing_type,
            default_left, *threshold, data_indices, num_data, lte_indices,
            gt_indices);
      } else {
        return multi_bin_data_[sub_feature]->SplitCategorical(
            min_bin, max_bin, most_freq_bin, threshold, num_threshold,
            data_indices, num_data, lte_indices, gt_indices);
      }
    }
  }

  /*!
   * \brief From bin to feature value
   * \param bin
   * \return FeatureGroup value of this bin
   */
  inline double BinToValue(int sub_feature_idx, uint32_t bin) const {
    return bin_mappers_[sub_feature_idx]->BinToValue(bin);
  }

  /*!
   * \brief Save binary data to file
   * \param file File want to write
   */
  void SaveBinaryToFile(const VirtualFileWriter* writer) const {
    writer->Write(&is_multi_val_, sizeof(is_multi_val_));
    writer->Write(&is_sparse_, sizeof(is_sparse_));
    writer->Write(&num_feature_, sizeof(num_feature_));
    for (int i = 0; i < num_feature_; ++i) {
      bin_mappers_[i]->SaveBinaryToFile(writer);
    }
    if (is_multi_val_) {
      for (int i = 0; i < num_feature_; ++i) {
        multi_bin_data_[i]->SaveBinaryToFile(writer);
      }
    } else {
      bin_data_->SaveBinaryToFile(writer);
    }
  }

  /*!
   * \brief Get sizes in byte of this object
   */
  size_t SizesInByte() const {
    size_t ret =
        sizeof(is_multi_val_) + sizeof(is_sparse_) + sizeof(num_feature_);
    for (int i = 0; i < num_feature_; ++i) {
      ret += bin_mappers_[i]->SizesInByte();
    }
    if (!is_multi_val_) {
      ret += bin_data_->SizesInByte();
    } else {
      for (int i = 0; i < num_feature_; ++i) {
        ret += multi_bin_data_[i]->SizesInByte();
      }
    }
    return ret;
  }

  /*! \brief Disable copy */
  FeatureGroup& operator=(const FeatureGroup&) = delete;

  /*! \brief Deep copy */
  FeatureGroup(const FeatureGroup& other) {
    num_feature_ = other.num_feature_;
    is_multi_val_ = other.is_multi_val_;
    is_sparse_ = other.is_sparse_;
    num_total_bin_ = other.num_total_bin_;
    bin_offsets_ = other.bin_offsets_;

    bin_mappers_.reserve(other.bin_mappers_.size());
    for (auto& bin_mapper : other.bin_mappers_) {
      bin_mappers_.emplace_back(new BinMapper(*bin_mapper));
    }
    if (!is_multi_val_) {
      bin_data_.reset(other.bin_data_->Clone());
    } else {
      multi_bin_data_.clear();
      for (int i = 0; i < num_feature_; ++i) {
        multi_bin_data_.emplace_back(other.multi_bin_data_[i]->Clone());
      }
    }
  }

 private:
<<<<<<< HEAD
  void CreateBinData(int num_data, bool is_multi_val, bool force_dense,
                     bool force_sparse) {
=======

  void CreateBinData(int num_data, bool is_multi_val, bool force_dense, bool force_sparse) {
>>>>>>> d8a34df9
    if (is_multi_val) {
      multi_bin_data_.clear();
      for (int i = 0; i < num_feature_; ++i) {
        int addi = bin_mappers_[i]->GetMostFreqBin() == 0 ? 0 : 1;
        if (bin_mappers_[i]->sparse_rate() >= kSparseThreshold) {
          multi_bin_data_.emplace_back(Bin::CreateSparseBin(
              num_data, bin_mappers_[i]->num_bin() + addi));
        } else {
          multi_bin_data_.emplace_back(
              Bin::CreateDenseBin(num_data, bin_mappers_[i]->num_bin() + addi));
        }
      }
      is_multi_val_ = true;
    } else {
<<<<<<< HEAD
      if (force_sparse ||
          (!force_dense && num_feature_ == 1 &&
           bin_mappers_[0]->sparse_rate() >= kSparseThreshold)) {
=======
      if (force_sparse || (!force_dense && num_feature_ == 1 &&
                           bin_mappers_[0]->sparse_rate() >= kSparseThreshold)) {
>>>>>>> d8a34df9
        is_sparse_ = true;
        bin_data_.reset(Bin::CreateSparseBin(num_data, num_total_bin_));
      } else {
        is_sparse_ = false;
        bin_data_.reset(Bin::CreateDenseBin(num_data, num_total_bin_));
      }
      is_multi_val_ = false;
    }
  }

  /*! \brief Number of features */
  int num_feature_;
  /*! \brief Bin mapper for sub features */
  std::vector<std::unique_ptr<BinMapper>> bin_mappers_;
  /*! \brief Bin offsets for sub features */
  std::vector<uint32_t> bin_offsets_;
  /*! \brief Bin data of this feature */
  std::unique_ptr<Bin> bin_data_;
  std::vector<std::unique_ptr<Bin>> multi_bin_data_;
  /*! \brief True if this feature is sparse */
  bool is_multi_val_;
  bool is_sparse_;
  int num_total_bin_;
};

}  // namespace LightGBM

#endif  // LIGHTGBM_FEATURE_GROUP_H_<|MERGE_RESOLUTION|>--- conflicted
+++ resolved
@@ -183,13 +183,10 @@
     }
   }
 
-<<<<<<< HEAD
   inline void CopySubset(const FeatureGroup* full_feature,
                          const data_size_t* used_indices,
                          data_size_t num_used_indices) {
-=======
   inline void CopySubset(const FeatureGroup* full_feature, const data_size_t* used_indices, data_size_t num_used_indices) {
->>>>>>> d8a34df9
     if (!is_multi_val_) {
       bin_data_->CopySubset(full_feature->bin_data_.get(), used_indices,
                             num_used_indices);
@@ -236,7 +233,7 @@
   inline void FinishLoad() {
     if (is_multi_val_) {
       OMP_INIT_EX();
-#pragma omp parallel for schedule(guided)
+      #pragma omp parallel for schedule(guided)
       for (int i = 0; i < num_feature_; ++i) {
         OMP_LOOP_EX_BEGIN();
         multi_bin_data_[i]->FinishLoad();
@@ -376,13 +373,8 @@
   }
 
  private:
-<<<<<<< HEAD
   void CreateBinData(int num_data, bool is_multi_val, bool force_dense,
                      bool force_sparse) {
-=======
-
-  void CreateBinData(int num_data, bool is_multi_val, bool force_dense, bool force_sparse) {
->>>>>>> d8a34df9
     if (is_multi_val) {
       multi_bin_data_.clear();
       for (int i = 0; i < num_feature_; ++i) {
@@ -397,14 +389,9 @@
       }
       is_multi_val_ = true;
     } else {
-<<<<<<< HEAD
       if (force_sparse ||
           (!force_dense && num_feature_ == 1 &&
            bin_mappers_[0]->sparse_rate() >= kSparseThreshold)) {
-=======
-      if (force_sparse || (!force_dense && num_feature_ == 1 &&
-                           bin_mappers_[0]->sparse_rate() >= kSparseThreshold)) {
->>>>>>> d8a34df9
         is_sparse_ = true;
         bin_data_.reset(Bin::CreateSparseBin(num_data, num_total_bin_));
       } else {

/*!
 * Copyright (c) 2017 Microsoft Corporation. All rights reserved.
 * Licensed under the MIT License. See LICENSE file in the project root for
 * license information.
 */
#ifndef LIGHTGBM_FEATURE_GROUP_H_
#define LIGHTGBM_FEATURE_GROUP_H_

#include <LightGBM/bin.h>
#include <LightGBM/meta.h>
#include <LightGBM/utils/random.h>

#include <cstdio>
#include <memory>
#include <vector>

namespace LightGBM {

class Dataset;
class DatasetLoader;
/*! \brief Using to store data and providing some operations on one feature
 * group*/
class FeatureGroup {
 public:
  friend Dataset;
  friend DatasetLoader;
  /*!
  * \brief Constructor
  * \param num_feature number of features of this group
  * \param bin_mappers Bin mapper for features
  * \param num_data Total number of data
  * \param is_enable_sparse True if enable sparse feature
  */
  FeatureGroup(int num_feature, bool is_multi_val,
    std::vector<std::unique_ptr<BinMapper>>* bin_mappers,
    data_size_t num_data) : num_feature_(num_feature), is_multi_val_(is_multi_val), is_sparse_(false) {
    CHECK_EQ(static_cast<int>(bin_mappers->size()), num_feature);
    // use bin at zero to store most_freq_bin
    num_total_bin_ = 1;
    bin_offsets_.emplace_back(num_total_bin_);
    auto& ref_bin_mappers = *bin_mappers;
    for (int i = 0; i < num_feature_; ++i) {
      bin_mappers_.emplace_back(ref_bin_mappers[i].release());
      auto num_bin = bin_mappers_[i]->num_bin();
      if (bin_mappers_[i]->GetMostFreqBin() == 0) {
        num_bin -= 1;
      }
      num_total_bin_ += num_bin;
      bin_offsets_.emplace_back(num_total_bin_);
    }
    CreateBinData(num_data, is_multi_val_, true, false);
  }

  FeatureGroup(const FeatureGroup& other, int num_data) {
    num_feature_ = other.num_feature_;
    is_multi_val_ = other.is_multi_val_;
    is_sparse_ = other.is_sparse_;
    num_total_bin_ = other.num_total_bin_;
    bin_offsets_ = other.bin_offsets_;

    bin_mappers_.reserve(other.bin_mappers_.size());
    for (auto& bin_mapper : other.bin_mappers_) {
      bin_mappers_.emplace_back(new BinMapper(*bin_mapper));
    }
    CreateBinData(num_data, is_multi_val_, !is_sparse_, is_sparse_);
  }

  FeatureGroup(std::vector<std::unique_ptr<BinMapper>>* bin_mappers,
    data_size_t num_data) : num_feature_(1), is_multi_val_(false) {
    CHECK_EQ(static_cast<int>(bin_mappers->size()), 1);
    // use bin at zero to store default_bin
    num_total_bin_ = 1;
    bin_offsets_.emplace_back(num_total_bin_);
    auto& ref_bin_mappers = *bin_mappers;
    for (int i = 0; i < num_feature_; ++i) {
      bin_mappers_.emplace_back(ref_bin_mappers[i].release());
      auto num_bin = bin_mappers_[i]->num_bin();
      if (bin_mappers_[i]->GetMostFreqBin() == 0) {
        num_bin -= 1;
      }
      num_total_bin_ += num_bin;
      bin_offsets_.emplace_back(num_total_bin_);
    }
    CreateBinData(num_data, false, false, false);
  }

  /*!
   * \brief Constructor from memory
   * \param memory Pointer of memory
   * \param num_all_data Number of global data
   * \param local_used_indices Local used indices, empty means using all data
   */
  FeatureGroup(const void* memory, data_size_t num_all_data,
               const std::vector<data_size_t>& local_used_indices) {
    const char* memory_ptr = reinterpret_cast<const char*>(memory);
    // get is_sparse
    is_multi_val_ = *(reinterpret_cast<const bool*>(memory_ptr));
    memory_ptr += sizeof(is_multi_val_);
    is_sparse_ = *(reinterpret_cast<const bool*>(memory_ptr));
    memory_ptr += sizeof(is_sparse_);
    num_feature_ = *(reinterpret_cast<const int*>(memory_ptr));
    memory_ptr += sizeof(num_feature_);
    // get bin mapper
    bin_mappers_.clear();
    bin_offsets_.clear();
    // start from 1, due to need to store zero bin in this slot
    num_total_bin_ = 1;
    bin_offsets_.emplace_back(num_total_bin_);
    for (int i = 0; i < num_feature_; ++i) {
      bin_mappers_.emplace_back(new BinMapper(memory_ptr));
      auto num_bin = bin_mappers_[i]->num_bin();
      if (bin_mappers_[i]->GetMostFreqBin() == 0) {
        num_bin -= 1;
      }
      num_total_bin_ += num_bin;
      bin_offsets_.emplace_back(num_total_bin_);
      memory_ptr += bin_mappers_[i]->SizesInByte();
    }
    data_size_t num_data = num_all_data;
    if (!local_used_indices.empty()) {
      num_data = static_cast<data_size_t>(local_used_indices.size());
    }
    if (is_multi_val_) {
      for (int i = 0; i < num_feature_; ++i) {
        int addi = bin_mappers_[i]->GetMostFreqBin() == 0 ? 0 : 1;
        if (bin_mappers_[i]->sparse_rate() >= kSparseThreshold) {
          multi_bin_data_.emplace_back(Bin::CreateSparseBin(
              num_data, bin_mappers_[i]->num_bin() + addi));
        } else {
          multi_bin_data_.emplace_back(
              Bin::CreateDenseBin(num_data, bin_mappers_[i]->num_bin() + addi));
        }
        multi_bin_data_.back()->LoadFromMemory(memory_ptr, local_used_indices);
        memory_ptr += multi_bin_data_.back()->SizesInByte();
      }
    } else {
      if (is_sparse_) {
        bin_data_.reset(Bin::CreateSparseBin(num_data, num_total_bin_));
      } else {
        bin_data_.reset(Bin::CreateDenseBin(num_data, num_total_bin_));
      }
      // get bin data
      bin_data_->LoadFromMemory(memory_ptr, local_used_indices);
    }
  }

  /*! \brief Destructor */
  ~FeatureGroup() {}

  /*!
   * \brief Push one record, will auto convert to bin and push to bin data
   * \param tid Thread id
   * \param idx Index of record
   * \param value feature value of record
   */
  inline void PushData(int tid, int sub_feature_idx, data_size_t line_idx,
                       double value) {
    uint32_t bin = bin_mappers_[sub_feature_idx]->ValueToBin(value);
    if (bin == bin_mappers_[sub_feature_idx]->GetMostFreqBin()) {
      return;
    }
    if (bin_mappers_[sub_feature_idx]->GetMostFreqBin() == 0) {
      bin -= 1;
    }
    if (is_multi_val_) {
      multi_bin_data_[sub_feature_idx]->Push(tid, line_idx, bin + 1);
    } else {
      bin += bin_offsets_[sub_feature_idx];
      bin_data_->Push(tid, line_idx, bin);
    }
  }

  void ReSize(int num_data) {
    if (!is_multi_val_) {
      bin_data_->ReSize(num_data);
    } else {
      for (int i = 0; i < num_feature_; ++i) {
        multi_bin_data_[i]->ReSize(num_data);
      }
    }
  }

  inline void CopySubrow(const FeatureGroup* full_feature, const data_size_t* used_indices, data_size_t num_used_indices) {
    if (!is_multi_val_) {
      bin_data_->CopySubrow(full_feature->bin_data_.get(), used_indices, num_used_indices);
    } else {
      for (int i = 0; i < num_feature_; ++i) {
        multi_bin_data_[i]->CopySubrow(full_feature->multi_bin_data_[i].get(), used_indices, num_used_indices);
      }
    }
  }

  void AddFeaturesFrom(const FeatureGroup* other) {
    CHECK(is_multi_val_);
    CHECK(other->is_multi_val_);
    for (int i = 0; i < other->num_feature_; ++i) {
      const auto& other_bin_mapper = other->bin_mappers_[i];
      bin_mappers_.emplace_back(new BinMapper(*other_bin_mapper));
      auto num_bin = other_bin_mapper->num_bin();
      if (other_bin_mapper->GetMostFreqBin() == 0) {
        num_bin -= 1;
      }
      num_total_bin_ += num_bin;
      bin_offsets_.emplace_back(num_total_bin_);
      multi_bin_data_.emplace_back(other->multi_bin_data_[i]->Clone());
    }
    num_feature_ += other->num_feature_;
  }

  inline BinIterator* SubFeatureIterator(int sub_feature) {
    uint32_t most_freq_bin = bin_mappers_[sub_feature]->GetMostFreqBin();
    if (!is_multi_val_) {
      uint32_t min_bin = bin_offsets_[sub_feature];
      uint32_t max_bin = bin_offsets_[sub_feature + 1] - 1;
      return bin_data_->GetIterator(min_bin, max_bin, most_freq_bin);
    } else {
      int addi = bin_mappers_[sub_feature]->GetMostFreqBin() == 0 ? 0 : 1;
      uint32_t min_bin = 1;
      uint32_t max_bin = bin_mappers_[sub_feature]->num_bin() - 1 + addi;
      return multi_bin_data_[sub_feature]->GetIterator(min_bin, max_bin,
                                                       most_freq_bin);
    }
  }

  inline void FinishLoad() {
    if (is_multi_val_) {
      OMP_INIT_EX();
#pragma omp parallel for schedule(guided)
      for (int i = 0; i < num_feature_; ++i) {
        OMP_LOOP_EX_BEGIN();
        multi_bin_data_[i]->FinishLoad();
        OMP_LOOP_EX_END();
      }
      OMP_THROW_EX();
    } else {
      bin_data_->FinishLoad();
    }
  }

  inline BinIterator* FeatureGroupIterator() {
    if (is_multi_val_) {
      return nullptr;
    }
    uint32_t min_bin = bin_offsets_[0];
    uint32_t max_bin = bin_offsets_.back() - 1;
    uint32_t most_freq_bin = 0;
    return bin_data_->GetIterator(min_bin, max_bin, most_freq_bin);
  }

  inline data_size_t Split(int sub_feature, const uint32_t* threshold,
                           int num_threshold, bool default_left,
<<<<<<< HEAD
                           data_size_t* data_indices, data_size_t num_data,
=======
                           const data_size_t* data_indices, data_size_t cnt,
>>>>>>> 4667d503
                           data_size_t* lte_indices,
                           data_size_t* gt_indices) const {
    uint32_t default_bin = bin_mappers_[sub_feature]->GetDefaultBin();
    uint32_t most_freq_bin = bin_mappers_[sub_feature]->GetMostFreqBin();
    if (!is_multi_val_) {
      uint32_t min_bin = bin_offsets_[sub_feature];
      uint32_t max_bin = bin_offsets_[sub_feature + 1] - 1;
      if (bin_mappers_[sub_feature]->bin_type() == BinType::NumericalBin) {
        auto missing_type = bin_mappers_[sub_feature]->missing_type();
<<<<<<< HEAD
        return bin_data_->Split(min_bin, max_bin, default_bin, most_freq_bin,
                                missing_type, default_left, *threshold,
                                data_indices, num_data, lte_indices,
                                gt_indices);
      } else {
        return bin_data_->SplitCategorical(
            min_bin, max_bin, most_freq_bin, threshold, num_threshold,
            data_indices, num_data, lte_indices, gt_indices);
=======
        if (num_feature_ == 1) {
          return bin_data_->Split(max_bin, default_bin, most_freq_bin,
                                  missing_type, default_left, *threshold,
                                  data_indices, cnt, lte_indices, gt_indices);
        } else {
          return bin_data_->Split(min_bin, max_bin, default_bin, most_freq_bin,
                                  missing_type, default_left, *threshold,
                                  data_indices, cnt, lte_indices, gt_indices);
        }
      } else {
        if (num_feature_ == 1) {
          return bin_data_->SplitCategorical(max_bin, most_freq_bin, threshold,
                                             num_threshold, data_indices, cnt,
                                             lte_indices, gt_indices);
        } else {
          return bin_data_->SplitCategorical(
              min_bin, max_bin, most_freq_bin, threshold, num_threshold,
              data_indices, cnt, lte_indices, gt_indices);
        }
>>>>>>> 4667d503
      }
    } else {
      int addi = bin_mappers_[sub_feature]->GetMostFreqBin() == 0 ? 0 : 1;
      uint32_t max_bin = bin_mappers_[sub_feature]->num_bin() - 1 + addi;
      if (bin_mappers_[sub_feature]->bin_type() == BinType::NumericalBin) {
        auto missing_type = bin_mappers_[sub_feature]->missing_type();
        return multi_bin_data_[sub_feature]->Split(
<<<<<<< HEAD
            min_bin, max_bin, default_bin, most_freq_bin, missing_type,
            default_left, *threshold, data_indices, num_data, lte_indices,
            gt_indices);
      } else {
        return multi_bin_data_[sub_feature]->SplitCategorical(
            min_bin, max_bin, most_freq_bin, threshold, num_threshold,
            data_indices, num_data, lte_indices, gt_indices);
=======
            max_bin, default_bin, most_freq_bin, missing_type, default_left,
            *threshold, data_indices, cnt, lte_indices, gt_indices);
      } else {
        return multi_bin_data_[sub_feature]->SplitCategorical(
            max_bin, most_freq_bin, threshold, num_threshold, data_indices, cnt,
            lte_indices, gt_indices);
>>>>>>> 4667d503
      }
    }
  }

  /*!
   * \brief From bin to feature value
   * \param bin
   * \return FeatureGroup value of this bin
   */
  inline double BinToValue(int sub_feature_idx, uint32_t bin) const {
    return bin_mappers_[sub_feature_idx]->BinToValue(bin);
  }

  /*!
   * \brief Save binary data to file
   * \param file File want to write
   */
  void SaveBinaryToFile(const VirtualFileWriter* writer) const {
    writer->Write(&is_multi_val_, sizeof(is_multi_val_));
    writer->Write(&is_sparse_, sizeof(is_sparse_));
    writer->Write(&num_feature_, sizeof(num_feature_));
    for (int i = 0; i < num_feature_; ++i) {
      bin_mappers_[i]->SaveBinaryToFile(writer);
    }
    if (is_multi_val_) {
      for (int i = 0; i < num_feature_; ++i) {
        multi_bin_data_[i]->SaveBinaryToFile(writer);
      }
    } else {
      bin_data_->SaveBinaryToFile(writer);
    }
  }

  /*!
   * \brief Get sizes in byte of this object
   */
  size_t SizesInByte() const {
    size_t ret =
        sizeof(is_multi_val_) + sizeof(is_sparse_) + sizeof(num_feature_);
    for (int i = 0; i < num_feature_; ++i) {
      ret += bin_mappers_[i]->SizesInByte();
    }
    if (!is_multi_val_) {
      ret += bin_data_->SizesInByte();
    } else {
      for (int i = 0; i < num_feature_; ++i) {
        ret += multi_bin_data_[i]->SizesInByte();
      }
    }
    return ret;
  }

  /*! \brief Disable copy */
  FeatureGroup& operator=(const FeatureGroup&) = delete;

  /*! \brief Deep copy */
  FeatureGroup(const FeatureGroup& other) {
    num_feature_ = other.num_feature_;
    is_multi_val_ = other.is_multi_val_;
    is_sparse_ = other.is_sparse_;
    num_total_bin_ = other.num_total_bin_;
    bin_offsets_ = other.bin_offsets_;

    bin_mappers_.reserve(other.bin_mappers_.size());
    for (auto& bin_mapper : other.bin_mappers_) {
      bin_mappers_.emplace_back(new BinMapper(*bin_mapper));
    }
    if (!is_multi_val_) {
      bin_data_.reset(other.bin_data_->Clone());
    } else {
      multi_bin_data_.clear();
      for (int i = 0; i < num_feature_; ++i) {
        multi_bin_data_.emplace_back(other.multi_bin_data_[i]->Clone());
      }
    }
  }

 private:
  void CreateBinData(int num_data, bool is_multi_val, bool force_dense, bool force_sparse) {
    if (is_multi_val) {
      multi_bin_data_.clear();
      for (int i = 0; i < num_feature_; ++i) {
        int addi = bin_mappers_[i]->GetMostFreqBin() == 0 ? 0 : 1;
        if (bin_mappers_[i]->sparse_rate() >= kSparseThreshold) {
          multi_bin_data_.emplace_back(Bin::CreateSparseBin(
              num_data, bin_mappers_[i]->num_bin() + addi));
        } else {
          multi_bin_data_.emplace_back(
              Bin::CreateDenseBin(num_data, bin_mappers_[i]->num_bin() + addi));
        }
      }
      is_multi_val_ = true;
    } else {
      if (force_sparse ||
          (!force_dense && num_feature_ == 1 &&
           bin_mappers_[0]->sparse_rate() >= kSparseThreshold)) {
        is_sparse_ = true;
        bin_data_.reset(Bin::CreateSparseBin(num_data, num_total_bin_));
      } else {
        is_sparse_ = false;
        bin_data_.reset(Bin::CreateDenseBin(num_data, num_total_bin_));
      }
      is_multi_val_ = false;
    }
  }

  /*! \brief Number of features */
  int num_feature_;
  /*! \brief Bin mapper for sub features */
  std::vector<std::unique_ptr<BinMapper>> bin_mappers_;
  /*! \brief Bin offsets for sub features */
  std::vector<uint32_t> bin_offsets_;
  /*! \brief Bin data of this feature */
  std::unique_ptr<Bin> bin_data_;
  std::vector<std::unique_ptr<Bin>> multi_bin_data_;
  /*! \brief True if this feature is sparse */
  bool is_multi_val_;
  bool is_sparse_;
  int num_total_bin_;
};

}  // namespace LightGBM

#endif  // LIGHTGBM_FEATURE_GROUP_H_<|MERGE_RESOLUTION|>--- conflicted
+++ resolved
@@ -249,11 +249,7 @@
 
   inline data_size_t Split(int sub_feature, const uint32_t* threshold,
                            int num_threshold, bool default_left,
-<<<<<<< HEAD
-                           data_size_t* data_indices, data_size_t num_data,
-=======
                            const data_size_t* data_indices, data_size_t cnt,
->>>>>>> 4667d503
                            data_size_t* lte_indices,
                            data_size_t* gt_indices) const {
     uint32_t default_bin = bin_mappers_[sub_feature]->GetDefaultBin();
@@ -263,16 +259,6 @@
       uint32_t max_bin = bin_offsets_[sub_feature + 1] - 1;
       if (bin_mappers_[sub_feature]->bin_type() == BinType::NumericalBin) {
         auto missing_type = bin_mappers_[sub_feature]->missing_type();
-<<<<<<< HEAD
-        return bin_data_->Split(min_bin, max_bin, default_bin, most_freq_bin,
-                                missing_type, default_left, *threshold,
-                                data_indices, num_data, lte_indices,
-                                gt_indices);
-      } else {
-        return bin_data_->SplitCategorical(
-            min_bin, max_bin, most_freq_bin, threshold, num_threshold,
-            data_indices, num_data, lte_indices, gt_indices);
-=======
         if (num_feature_ == 1) {
           return bin_data_->Split(max_bin, default_bin, most_freq_bin,
                                   missing_type, default_left, *threshold,
@@ -292,7 +278,6 @@
               min_bin, max_bin, most_freq_bin, threshold, num_threshold,
               data_indices, cnt, lte_indices, gt_indices);
         }
->>>>>>> 4667d503
       }
     } else {
       int addi = bin_mappers_[sub_feature]->GetMostFreqBin() == 0 ? 0 : 1;
@@ -300,22 +285,12 @@
       if (bin_mappers_[sub_feature]->bin_type() == BinType::NumericalBin) {
         auto missing_type = bin_mappers_[sub_feature]->missing_type();
         return multi_bin_data_[sub_feature]->Split(
-<<<<<<< HEAD
-            min_bin, max_bin, default_bin, most_freq_bin, missing_type,
-            default_left, *threshold, data_indices, num_data, lte_indices,
-            gt_indices);
-      } else {
-        return multi_bin_data_[sub_feature]->SplitCategorical(
-            min_bin, max_bin, most_freq_bin, threshold, num_threshold,
-            data_indices, num_data, lte_indices, gt_indices);
-=======
             max_bin, default_bin, most_freq_bin, missing_type, default_left,
             *threshold, data_indices, cnt, lte_indices, gt_indices);
       } else {
         return multi_bin_data_[sub_feature]->SplitCategorical(
             max_bin, most_freq_bin, threshold, num_threshold, data_indices, cnt,
             lte_indices, gt_indices);
->>>>>>> 4667d503
       }
     }
   }

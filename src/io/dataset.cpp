/*!
 * Copyright (c) 2016 Microsoft Corporation. All rights reserved.
 * Licensed under the MIT License. See LICENSE file in the project root for license information.
 */
#include <LightGBM/dataset.h>

#include <LightGBM/feature_group.h>
#include <LightGBM/utils/array_args.h>
#include <LightGBM/utils/openmp_wrapper.h>
#include <LightGBM/utils/threading.h>

#include <limits>
#include <chrono>
#include <cstdio>
#include <sstream>
#include <unordered_map>


namespace LightGBM {

const char* Dataset::binary_file_token = "______LightGBM_Binary_File_Token______\n";

Dataset::Dataset() {
  data_filename_ = "noname";
  num_data_ = 0;
  is_finish_load_ = false;
}

Dataset::Dataset(data_size_t num_data) {
  CHECK(num_data > 0);
  data_filename_ = "noname";
  num_data_ = num_data;
  metadata_.Init(num_data_, NO_SPECIFIC, NO_SPECIFIC);
  is_finish_load_ = false;
  group_bin_boundaries_.push_back(0);
}

Dataset::~Dataset() {
}

std::vector<std::vector<int>> NoGroup(
  const std::vector<int>& used_features) {
  std::vector<std::vector<int>> features_in_group;
  features_in_group.resize(used_features.size());
  for (size_t i = 0; i < used_features.size(); ++i) {
    features_in_group[i].emplace_back(used_features[i]);
  }
  return features_in_group;
}

int GetConfilctCount(const std::vector<bool>& mark, const int* indices, int num_indices, data_size_t max_cnt) {
  int ret = 0;
  for (int i = 0; i < num_indices; ++i) {
    if (mark[indices[i]]) {
      ++ret;
    }
    if (ret > max_cnt) {
      return -1;
    }
  }
  return ret;
}

void MarkUsed(std::vector<bool>* mark, const int* indices, data_size_t num_indices) {
  auto& ref_mark = *mark;
  for (int i = 0; i < num_indices; ++i) {
    ref_mark[indices[i]] = true;
  }
}

std::vector<int> FixSampleIndices(const BinMapper* bin_mapper, int num_total_samples, int num_indices, const int* sample_indices, const double* sample_values) {
  std::vector<int> ret;
  if (bin_mapper->GetDefaultBin() == bin_mapper->GetMostFreqBin()) {
    return ret;
  }
  int i = 0, j = 0;
  while (i < num_total_samples) {
    if (j < num_indices && sample_indices[j] < i) {
      ++j;
    } else if (j < num_indices && sample_indices[j] == i) {
      if (bin_mapper->ValueToBin(sample_values[j]) != bin_mapper->GetMostFreqBin()) {
        ret.push_back(i);
      }
      ++i;
    } else {
      ret.push_back(i++);
    }
  }
  return ret;
}

std::vector<std::vector<int>> FindGroups(const std::vector<std::unique_ptr<BinMapper>>& bin_mappers,
                                         const std::vector<int>& find_order,
                                         int** sample_indices,
                                         const int* num_per_col,
                                         int num_sample_col,
                                         data_size_t total_sample_cnt,
                                         data_size_t num_data,
                                         bool is_use_gpu,
                                         bool is_sparse,
                                         std::vector<int8_t>* multi_val_group) {
  const int max_search_group = 100;
  const int max_bin_per_group = 256;
  const data_size_t single_val_max_conflict_cnt = static_cast<data_size_t>(total_sample_cnt / 10000);
  multi_val_group->clear();

  Random rand(num_data);
  std::vector<std::vector<int>> features_in_group;
  std::vector<std::vector<bool>> conflict_marks;
  std::vector<data_size_t> group_used_row_cnt;
  std::vector<data_size_t> group_total_data_cnt;
  std::vector<int> group_num_bin;

  // first round: fill the single val group
  for (auto fidx : find_order) {
    bool is_filtered_feature = fidx >= num_sample_col;
    const data_size_t cur_non_zero_cnt = is_filtered_feature ? 0 : num_per_col[fidx];
    std::vector<int> available_groups;
    for (int gid = 0; gid < static_cast<int>(features_in_group.size()); ++gid) {
      auto cur_num_bin = group_num_bin[gid] + bin_mappers[fidx]->num_bin() + (bin_mappers[fidx]->GetDefaultBin() == 0 ? -1 : 0);
      if (group_total_data_cnt[gid] + cur_non_zero_cnt <= total_sample_cnt + single_val_max_conflict_cnt) {
        if (!is_use_gpu || cur_num_bin <= max_bin_per_group) {
          available_groups.push_back(gid);
        }
      }
    }
    std::vector<int> search_groups;
    if (!available_groups.empty()) {
      int last = static_cast<int>(available_groups.size()) - 1;
      auto indices = rand.Sample(last, std::min(last, max_search_group - 1));
      // always push the last group
      search_groups.push_back(available_groups.back());
      for (auto idx : indices) {
        search_groups.push_back(available_groups[idx]);
      }
    }
    int best_gid = -1;
    int best_conflict_cnt = -1;
    for (auto gid : search_groups) {
      const data_size_t rest_max_cnt = single_val_max_conflict_cnt - group_total_data_cnt[gid] + group_used_row_cnt[gid];
      const data_size_t cnt = is_filtered_feature ? 0 : GetConfilctCount(conflict_marks[gid], sample_indices[fidx], num_per_col[fidx], rest_max_cnt);
      if (cnt >= 0 && cnt <= rest_max_cnt && cnt <= cur_non_zero_cnt / 2) {
        best_gid = gid;
        best_conflict_cnt = cnt;
        break;
      }
    }
    if (best_gid >= 0) {
      features_in_group[best_gid].push_back(fidx);
      group_total_data_cnt[best_gid] += cur_non_zero_cnt;
      group_used_row_cnt[best_gid] += cur_non_zero_cnt - best_conflict_cnt;
      if (!is_filtered_feature) {
        MarkUsed(&conflict_marks[best_gid], sample_indices[fidx], num_per_col[fidx]);
      }
      group_num_bin[best_gid] += bin_mappers[fidx]->num_bin() + (bin_mappers[fidx]->GetDefaultBin() == 0 ? -1 : 0);
    } else {
      features_in_group.emplace_back();
      features_in_group.back().push_back(fidx);
      conflict_marks.emplace_back(total_sample_cnt, false);
      if (!is_filtered_feature) {
        MarkUsed(&(conflict_marks.back()), sample_indices[fidx], num_per_col[fidx]);
      }
      group_total_data_cnt.emplace_back(cur_non_zero_cnt);
      group_used_row_cnt.emplace_back(cur_non_zero_cnt);
      group_num_bin.push_back(1 + bin_mappers[fidx]->num_bin() + (bin_mappers[fidx]->GetDefaultBin() == 0 ? -1 : 0));
    }
  }
  if (!is_sparse) {
    multi_val_group->resize(features_in_group.size(), false);
    return features_in_group;
  }
  std::vector<int> second_round_features;
  std::vector<std::vector<int>> features_in_group2;
  std::vector<std::vector<bool>> conflict_marks2;

  const double dense_threshold = 0.4;
  for (int gid = 0; gid < static_cast<int>(features_in_group.size()); ++gid) {
    const double dense_rate = static_cast<double>(group_used_row_cnt[gid]) / total_sample_cnt;
    if (dense_rate >= dense_threshold) {
      features_in_group2.push_back(std::move(features_in_group[gid]));
      conflict_marks2.push_back(std::move(conflict_marks[gid]));
    } else {
      for (auto fidx : features_in_group[gid]) {
        second_round_features.push_back(fidx);
      }
    }
  }

  features_in_group = features_in_group2;
  conflict_marks = conflict_marks2;
  multi_val_group->resize(features_in_group.size(), false);
  if (!second_round_features.empty()) {
    features_in_group.emplace_back();
    conflict_marks.emplace_back(total_sample_cnt, false);
    bool is_multi_val = is_use_gpu ? true : false;
    int conflict_cnt = 0;
    for (auto fidx : second_round_features) {
      features_in_group.back().push_back(fidx);
      if (!is_multi_val) {
        const int rest_max_cnt = single_val_max_conflict_cnt - conflict_cnt;
        const auto cnt = GetConfilctCount(conflict_marks.back(), sample_indices[fidx], num_per_col[fidx], rest_max_cnt);
        conflict_cnt += cnt;
        if (cnt < 0 || conflict_cnt > single_val_max_conflict_cnt) {
          is_multi_val = true;
          continue;
        }
        MarkUsed(&(conflict_marks.back()), sample_indices[fidx], num_per_col[fidx]);
      }
    }
    multi_val_group->push_back(is_multi_val);
  }
  return features_in_group;
}

std::vector<std::vector<int>> FastFeatureBundling(const std::vector<std::unique_ptr<BinMapper>>& bin_mappers,
                                                  int** sample_indices,
                                                  double** sample_values,
                                                  const int* num_per_col,
                                                  int num_sample_col,
                                                  data_size_t total_sample_cnt,
                                                  const std::vector<int>& used_features,
                                                  data_size_t num_data,
                                                  bool is_use_gpu,
                                                  bool is_sparse,
                                                  std::vector<int8_t>* multi_val_group) {
  Common::FunctionTimer fun_timer("Dataset::FastFeatureBundling", global_timer);
  std::vector<size_t> feature_non_zero_cnt;
  feature_non_zero_cnt.reserve(used_features.size());
  // put dense feature first
  for (auto fidx : used_features) {
    if (fidx < num_sample_col) {
      feature_non_zero_cnt.emplace_back(num_per_col[fidx]);
    } else {
      feature_non_zero_cnt.emplace_back(0);
    }
  }
  // sort by non zero cnt
  std::vector<int> sorted_idx;
  sorted_idx.reserve(used_features.size());
  for (int i = 0; i < static_cast<int>(used_features.size()); ++i) {
    sorted_idx.emplace_back(i);
  }
  // sort by non zero cnt, bigger first
  std::stable_sort(sorted_idx.begin(), sorted_idx.end(),
                   [&feature_non_zero_cnt](int a, int b) {
    return feature_non_zero_cnt[a] > feature_non_zero_cnt[b];
  });

  std::vector<int> feature_order_by_cnt;
  feature_order_by_cnt.reserve(sorted_idx.size());
  for (auto sidx : sorted_idx) {
    feature_order_by_cnt.push_back(used_features[sidx]);
  }

  std::vector<std::vector<int>> tmp_indices;
  std::vector<int> tmp_num_per_col(num_sample_col, 0);
  for (auto fidx : used_features) {
    if (fidx >= num_sample_col) {
      continue;
    }
    auto ret = FixSampleIndices(bin_mappers[fidx].get(), static_cast<int>(total_sample_cnt), num_per_col[fidx], sample_indices[fidx], sample_values[fidx]);
    if (!ret.empty()) {
      tmp_indices.push_back(ret);
      tmp_num_per_col[fidx] = static_cast<int>(ret.size());
      sample_indices[fidx] = tmp_indices.back().data();
    } else {
      tmp_num_per_col[fidx] = num_per_col[fidx];
    }
  }
  std::vector<int8_t> group_is_multi_val, group_is_multi_val2;
  auto features_in_group = FindGroups(bin_mappers, used_features, sample_indices, tmp_num_per_col.data(), num_sample_col, total_sample_cnt, num_data, is_use_gpu, is_sparse, &group_is_multi_val);
  auto group2 = FindGroups(bin_mappers, feature_order_by_cnt, sample_indices, tmp_num_per_col.data(), num_sample_col, total_sample_cnt, num_data, is_use_gpu, is_sparse, &group_is_multi_val2);

  if (features_in_group.size() > group2.size()) {
    features_in_group = group2;
    group_is_multi_val = group_is_multi_val2;
  }
  // shuffle groups
  int num_group = static_cast<int>(features_in_group.size());
  Random tmp_rand(num_data);
  for (int i = 0; i < num_group - 1; ++i) {
    int j = tmp_rand.NextShort(i + 1, num_group);
    std::swap(features_in_group[i], features_in_group[j]);
    // Using std::swap for vector<bool> will cause the wrong result.
    std::swap(group_is_multi_val[i], group_is_multi_val[j]);
  }
  *multi_val_group = group_is_multi_val;
  return features_in_group;
}

void Dataset::Construct(
  std::vector<std::unique_ptr<BinMapper>>* bin_mappers,
  int num_total_features,
  const std::vector<std::vector<double>>& forced_bins,
  int** sample_non_zero_indices,
  double** sample_values,
  const int* num_per_col,
  int num_sample_col,
  size_t total_sample_cnt,
  const Config& io_config) {
  num_total_features_ = num_total_features;
  CHECK(num_total_features_ == static_cast<int>(bin_mappers->size()));
  // get num_features
  std::vector<int> used_features;
  auto& ref_bin_mappers = *bin_mappers;
  for (int i = 0; i < static_cast<int>(bin_mappers->size()); ++i) {
    if (ref_bin_mappers[i] != nullptr && !ref_bin_mappers[i]->is_trivial()) {
      used_features.emplace_back(i);
    }
  }
  if (used_features.empty()) {
    Log::Warning("There are no meaningful features, as all feature values are constant.");
  }
  auto features_in_group = NoGroup(used_features);
  std::vector<int8_t> group_is_multi_val(used_features.size(), 0);
  if (io_config.enable_bundle && !used_features.empty()) {
    features_in_group = FastFeatureBundling(*bin_mappers,
                                            sample_non_zero_indices, sample_values, num_per_col, num_sample_col, static_cast<data_size_t>(total_sample_cnt),
                                            used_features, num_data_, io_config.device_type == std::string("gpu"), io_config.is_enable_sparse, &group_is_multi_val);
  }

  num_features_ = 0;
  for (const auto& fs : features_in_group) {
    num_features_ += static_cast<int>(fs.size());
  }
  int cur_fidx = 0;
  used_feature_map_ = std::vector<int>(num_total_features_, -1);
  num_groups_ = static_cast<int>(features_in_group.size());
  real_feature_idx_.resize(num_features_);
  feature2group_.resize(num_features_);
  feature2subfeature_.resize(num_features_);
  feature_need_push_zeros_.clear();
  group_bin_boundaries_.clear();
  uint64_t num_total_bin = 0;
  group_bin_boundaries_.push_back(num_total_bin);
  group_feature_start_.resize(num_groups_);
  group_feature_cnt_.resize(num_groups_);
  for (int i = 0; i < num_groups_; ++i) {
    auto cur_features = features_in_group[i];
    int cur_cnt_features = static_cast<int>(cur_features.size());
    group_feature_start_[i] = cur_fidx;
    group_feature_cnt_[i] = cur_cnt_features;
    // get bin_mappers
    std::vector<std::unique_ptr<BinMapper>> cur_bin_mappers;
    for (int j = 0; j < cur_cnt_features; ++j) {
      int real_fidx = cur_features[j];
      used_feature_map_[real_fidx] = cur_fidx;
      real_feature_idx_[cur_fidx] = real_fidx;
      feature2group_[cur_fidx] = i;
      feature2subfeature_[cur_fidx] = j;
      cur_bin_mappers.emplace_back(ref_bin_mappers[real_fidx].release());
      if (cur_bin_mappers.back()->GetDefaultBin() != cur_bin_mappers.back()->GetMostFreqBin()) {
        feature_need_push_zeros_.push_back(cur_fidx);
      }
      ++cur_fidx;
    }
    feature_groups_.emplace_back(std::unique_ptr<FeatureGroup>(
      new FeatureGroup(cur_cnt_features, group_is_multi_val[i], &cur_bin_mappers, num_data_)));
    num_total_bin += feature_groups_[i]->num_total_bin_;
    group_bin_boundaries_.push_back(num_total_bin);
  }
<<<<<<< HEAD
  feature_groups_.shrink_to_fit();

  if (!io_config.monotone_constraints.empty()) {
    CHECK(static_cast<size_t>(num_total_features_) == io_config.monotone_constraints.size());
    monotone_types_.resize(num_features_);
    for (int i = 0; i < num_total_features_; ++i) {
      int inner_fidx = InnerFeatureIndex(i);
      if (inner_fidx >= 0) {
        monotone_types_[inner_fidx] = io_config.monotone_constraints[i];
      }
    }
    if (ArrayArgs<int8_t>::CheckAllZero(monotone_types_)) {
      monotone_types_.clear();
    }
  }
  if (!io_config.feature_contri.empty()) {
    CHECK(static_cast<size_t>(num_total_features_) == io_config.feature_contri.size());
    feature_penalty_.resize(num_features_);
    for (int i = 0; i < num_total_features_; ++i) {
      int inner_fidx = InnerFeatureIndex(i);
      if (inner_fidx >= 0) {
        feature_penalty_[inner_fidx] = std::max(0.0, io_config.feature_contri[i]);
      }
    }
    if (ArrayArgs<double>::CheckAll(feature_penalty_, 1.0)) {
      feature_penalty_.clear();
=======
  int last_group = 0;
  group_feature_start_.reserve(num_groups_);
  group_feature_cnt_.reserve(num_groups_);
  group_feature_start_.push_back(0);
  group_feature_cnt_.push_back(1);
  for (int i = 1; i < num_features_; ++i) {
    const int group = feature2group_[i];
    if (group == last_group) {
      group_feature_cnt_.back() = group_feature_cnt_.back() + 1;
    } else {
      group_feature_start_.push_back(i);
      group_feature_cnt_.push_back(1);
      last_group = group;
>>>>>>> c315087f
    }
  }
  if (!io_config.max_bin_by_feature.empty()) {
    CHECK(static_cast<size_t>(num_total_features_) == io_config.max_bin_by_feature.size());
    CHECK(*(std::min_element(io_config.max_bin_by_feature.begin(), io_config.max_bin_by_feature.end())) > 1);
    max_bin_by_feature_.resize(num_total_features_);
    max_bin_by_feature_.assign(io_config.max_bin_by_feature.begin(), io_config.max_bin_by_feature.end());
  }
  forced_bin_bounds_ = forced_bins;
  max_bin_ = io_config.max_bin;
  min_data_in_bin_ = io_config.min_data_in_bin;
  bin_construct_sample_cnt_ = io_config.bin_construct_sample_cnt;
  use_missing_ = io_config.use_missing;
  zero_as_missing_ = io_config.zero_as_missing;
}

void Dataset::FinishLoad() {
  if (is_finish_load_) { return; }
  if (num_groups_ > 0) {
    for (int i = 0; i < num_groups_; ++i) {
      feature_groups_[i]->FinishLoad();
    }
  }
  is_finish_load_ = true;
}


void PushDataToMultiValBin(
    int num_threads, data_size_t num_data,
    const std::vector<uint32_t> most_freq_bins,
    const std::vector<uint32_t> offsets,
    std::vector<std::vector<std::unique_ptr<BinIterator>>>& iters,
    MultiValBin* ret) {
  Common::FunctionTimer fun_time("Dataset::PushDataToMultiValBin",
                                 global_timer);
  const data_size_t min_block_size = 4096;
  const int n_block =
      std::min(num_threads, (num_data + min_block_size - 1) / min_block_size);
  const data_size_t block_size = (num_data + n_block - 1) / n_block;
  if (ret->IsSparse()) {
#pragma omp parallel for schedule(static)
    for (int tid = 0; tid < n_block; ++tid) {
      std::vector<uint32_t> cur_data;
      cur_data.reserve(most_freq_bins.size());
      data_size_t start = tid * block_size;
      data_size_t end = std::min(num_data, start + block_size);
      for (size_t j = 0; j < most_freq_bins.size(); ++j) {
        iters[tid][j]->Reset(start);
      }
      for (data_size_t i = start; i < end; ++i) {
        cur_data.clear();
        for (size_t j = 0; j < most_freq_bins.size(); ++j) {
          auto cur_bin = iters[tid][j]->Get(i);
          if (cur_bin == most_freq_bins[j]) {
            continue;
          }
          cur_bin += offsets[j];
          if (most_freq_bins[j] == 0) {
            cur_bin -= 1;
          }
          cur_data.push_back(cur_bin);
        }
        ret->PushOneRow(tid, i, cur_data);
      }
    }
  } else {
#pragma omp parallel for schedule(static)
    for (int tid = 0; tid < n_block; ++tid) {
      std::vector<uint32_t> cur_data(most_freq_bins.size(), 0);
      data_size_t start = tid * block_size;
      data_size_t end = std::min(num_data, start + block_size);
      for (size_t j = 0; j < most_freq_bins.size(); ++j) {
        iters[tid][j]->Reset(start);
      }
      for (data_size_t i = start; i < end; ++i) {
        for (size_t j = 0; j < most_freq_bins.size(); ++j) {
          auto cur_bin = iters[tid][j]->Get(i);
          if (cur_bin == most_freq_bins[j]) {
            cur_bin = 0;
          } else {
            cur_bin += offsets[j];
            if (most_freq_bins[j] == 0) {
              cur_bin -= 1;
            }
          }
          cur_data[j] = cur_bin;
        }
        ret->PushOneRow(tid, i, cur_data);
      }
    }
  }
}

MultiValBin* Dataset::GetMultiBinFromSparseFeatures() const {
  Common::FunctionTimer fun_time("Dataset::GetMultiBinFromSparseFeatures",
                                 global_timer);
  int multi_group_id = -1;
  for (int i = 0; i < num_groups_; ++i) {
    if (feature_groups_[i]->is_multi_val_) {
      if (multi_group_id < 0) {
        multi_group_id = i;
      } else {
        Log::Fatal("Bug. There should be only one multi-val group.");
      }
    }
  }
  if (multi_group_id < 0) {
    return nullptr;
  }
  const auto& offsets = feature_groups_[multi_group_id]->bin_offsets_;
  const int num_feature = feature_groups_[multi_group_id]->num_feature_;
  int num_threads = 1;
#pragma omp parallel
#pragma omp master
  { num_threads = omp_get_num_threads(); }

  std::vector<std::vector<std::unique_ptr<BinIterator>>> iters(num_threads);
  std::vector<uint32_t> most_freq_bins;
  double sum_sparse_rate = 0;
  for (int i = 0; i < num_feature; ++i) {
    for (int tid = 0; tid < num_threads; ++tid) {
      iters[tid].emplace_back(
          feature_groups_[multi_group_id]->SubFeatureIterator(i));
    }
    most_freq_bins.push_back(
        feature_groups_[multi_group_id]->bin_mappers_[i]->GetMostFreqBin());
    sum_sparse_rate +=
        feature_groups_[multi_group_id]->bin_mappers_[i]->sparse_rate();
  }
  sum_sparse_rate /= num_feature;
  Log::Debug("Dataset::GetMultiBinFromSparseFeatures: sparse rate %f",
             sum_sparse_rate);
  std::unique_ptr<MultiValBin> ret;
  ret.reset(MultiValBin::CreateMultiValBin(num_data_, offsets.back(),
                                           num_feature, sum_sparse_rate));
  PushDataToMultiValBin(num_threads, num_data_, most_freq_bins, offsets, iters,
                        ret.get());
  ret->FinishLoad();
  return ret.release();
}

MultiValBin* Dataset::GetMultiBinFromAllFeatures() const {
  Common::FunctionTimer fun_time("Dataset::GetMultiBinFromAllFeatures",
                                 global_timer);
  int num_threads = 1;
#pragma omp parallel
#pragma omp master
  { num_threads = omp_get_num_threads(); }
  double sum_dense_ratio = 0;

  std::unique_ptr<MultiValBin> ret;
  std::vector<std::vector<std::unique_ptr<BinIterator>>> iters(num_threads);
  std::vector<uint32_t> most_freq_bins;
  std::vector<uint32_t> offsets;
  int num_total_bin = 1;
  offsets.push_back(num_total_bin);
  for (int gid = 0; gid < num_groups_; ++gid) {
    if (feature_groups_[gid]->is_multi_val_) {
      for (int fid = 0; fid < feature_groups_[gid]->num_feature_; ++fid) {
        const auto& bin_mapper = feature_groups_[gid]->bin_mappers_[fid];
        sum_dense_ratio += 1.0f - bin_mapper->sparse_rate();
        most_freq_bins.push_back(bin_mapper->GetMostFreqBin());
        num_total_bin += bin_mapper->num_bin();
        if (most_freq_bins.back() == 0) {
          num_total_bin -= 1;
        }
        offsets.push_back(num_total_bin);
        for (int tid = 0; tid < num_threads; ++tid) {
          iters[tid].emplace_back(
              feature_groups_[gid]->SubFeatureIterator(fid));
        }
      }
    } else {
      most_freq_bins.push_back(0);
      num_total_bin += feature_groups_[gid]->bin_offsets_.back() - 1;
      for (int tid = 0; tid < num_threads; ++tid) {
        iters[tid].emplace_back(feature_groups_[gid]->FeatureGroupIterator());
      }
      offsets.push_back(num_total_bin);
      for (int fid = 0; fid < feature_groups_[gid]->num_feature_; ++fid) {
        const auto& bin_mapper = feature_groups_[gid]->bin_mappers_[fid];
        sum_dense_ratio += 1.0f - bin_mapper->sparse_rate();
      }
    }
  }
  sum_dense_ratio /= static_cast<double>(most_freq_bins.size());
  Log::Debug("Dataset::GetMultiBinFromAllFeatures: sparse rate %f",
             1.0 - sum_dense_ratio);
  ret.reset(MultiValBin::CreateMultiValBin(
      num_data_, num_total_bin, static_cast<int>(most_freq_bins.size()),
      1.0 - sum_dense_ratio));
  PushDataToMultiValBin(num_threads, num_data_, most_freq_bins, offsets, iters,
                        ret.get());
  ret->FinishLoad();
  return ret.release();
}

TrainingTempState* Dataset::TestMultiThreadingMethod(
    score_t* gradients, score_t* hessians,
    const std::vector<int8_t>& is_feature_used, bool is_constant_hessian,
    bool force_colwise, bool force_rowwise, bool* is_hist_col_wise) const {
  Common::FunctionTimer fun_timer("Dataset::TestMultiThreadingMethod",
                                  global_timer);
  if (force_colwise && force_rowwise) {
    Log::Fatal(
        "Cannot set both `force_col_wise` and `force_row_wise` to `true` at "
        "the same time");
  }
  if (num_groups_ <= 0) {
    return nullptr;
  }
  if (force_colwise) {
    *is_hist_col_wise = true;
    TrainingTempState* temp_state = new TrainingTempState();
    temp_state->SetMultiValBin(GetMultiBinFromSparseFeatures());
    return temp_state;
  } else if (force_rowwise) {
    *is_hist_col_wise = false;
    TrainingTempState* temp_state = new TrainingTempState();
    temp_state->SetMultiValBin(GetMultiBinFromAllFeatures());
    return temp_state;
  } else {
    std::unique_ptr<MultiValBin> sparse_bin;
    std::unique_ptr<MultiValBin> all_bin;
    std::unique_ptr<TrainingTempState> colwise_state;
    std::unique_ptr<TrainingTempState> rowwise_state;
    colwise_state.reset(new TrainingTempState());
    rowwise_state.reset(new TrainingTempState());

    std::chrono::duration<double, std::milli> col_wise_init_time,
        row_wise_init_time;
    auto start_time = std::chrono::steady_clock::now();
    colwise_state->SetMultiValBin(GetMultiBinFromSparseFeatures());
    col_wise_init_time = std::chrono::steady_clock::now() - start_time;

    start_time = std::chrono::steady_clock::now();
    rowwise_state->SetMultiValBin(GetMultiBinFromAllFeatures());
    std::vector<hist_t, Common::AlignmentAllocator<hist_t, kAlignedSize>>
        hist_data(NumTotalBin() * 2);

    row_wise_init_time = std::chrono::steady_clock::now() - start_time;
    Log::Debug(
        "init for col-wise cost %f seconds, init for row-wise cost %f seconds",
        col_wise_init_time * 1e-3, row_wise_init_time * 1e-3);
    InitTrain(is_feature_used, true, colwise_state.get());
    InitTrain(is_feature_used, false, rowwise_state.get());
    std::chrono::duration<double, std::milli> col_wise_time, row_wise_time;
    start_time = std::chrono::steady_clock::now();
    ConstructHistograms(is_feature_used, nullptr, num_data_, gradients,
                        hessians, gradients, hessians, is_constant_hessian,
                        true, colwise_state.get(), hist_data.data());
    col_wise_time = std::chrono::steady_clock::now() - start_time;
    start_time = std::chrono::steady_clock::now();
    ConstructHistogramsMultiVal(nullptr, num_data_, gradients, hessians,
                                is_constant_hessian, rowwise_state.get(),
                                hist_data.data());
    row_wise_time = std::chrono::steady_clock::now() - start_time;
    Log::Debug("col-wise cost %f seconds, row-wise cost %f seconds",
               col_wise_time * 1e-3, row_wise_time * 1e-3);
    if (col_wise_time < row_wise_time) {
      *is_hist_col_wise = true;
      auto overhead_cost = row_wise_init_time + row_wise_time + col_wise_time;
      Log::Warning(
          "Auto-choosing col-wise multi-threading, the overhead of testing was "
          "%f seconds.\n"
          "You can set `force_col_wise=true` to remove the overhead.",
          overhead_cost * 1e-3);
      return colwise_state.release();
    } else {
      *is_hist_col_wise = false;
      auto overhead_cost = col_wise_init_time + row_wise_time + col_wise_time;
      Log::Warning(
          "Auto-choosing row-wise multi-threading, the overhead of testing was "
          "%f seconds.\n"
          "You can set `force_row_wise=true` to remove the overhead.\n"
          "And if memory is not enough, you can set `force_col_wise=true`.",
          overhead_cost * 1e-3);
      if (rowwise_state->multi_val_bin->IsSparse()) {
        Log::Debug("Using Sparse Multi-Val Bin");
      } else {
        Log::Debug("Using Dense Multi-Val Bin");
      }
      return rowwise_state.release();
    }
  }
}

void Dataset::CopyFeatureMapperFrom(const Dataset* dataset) {
  feature_groups_.clear();
  num_features_ = dataset->num_features_;
  num_groups_ = dataset->num_groups_;
  // copy feature bin mapper data
  for (int i = 0; i < num_groups_; ++i) {
    feature_groups_.emplace_back(new FeatureGroup(*dataset->feature_groups_[i], num_data_));
  }
  feature_groups_.shrink_to_fit();
  used_feature_map_ = dataset->used_feature_map_;
  num_total_features_ = dataset->num_total_features_;
  feature_names_ = dataset->feature_names_;
  label_idx_ = dataset->label_idx_;
  real_feature_idx_ = dataset->real_feature_idx_;
  feature2group_ = dataset->feature2group_;
  feature2subfeature_ = dataset->feature2subfeature_;
  group_bin_boundaries_ = dataset->group_bin_boundaries_;
  group_feature_start_ = dataset->group_feature_start_;
  group_feature_cnt_ = dataset->group_feature_cnt_;
  forced_bin_bounds_ = dataset->forced_bin_bounds_;
  feature_need_push_zeros_ = dataset->feature_need_push_zeros_;
}

void Dataset::CreateValid(const Dataset* dataset) {
  feature_groups_.clear();
  num_features_ = dataset->num_features_;
  num_groups_ = num_features_;
  feature2group_.clear();
  feature2subfeature_.clear();

  feature_need_push_zeros_.clear();
  group_bin_boundaries_.clear();
  uint64_t num_total_bin = 0;
  group_bin_boundaries_.push_back(num_total_bin);
  group_feature_start_.resize(num_groups_);
  group_feature_cnt_.resize(num_groups_);
  for (int i = 0; i < num_features_; ++i) {
    std::vector<std::unique_ptr<BinMapper>> bin_mappers;
    bin_mappers.emplace_back(new BinMapper(*(dataset->FeatureBinMapper(i))));
    if (bin_mappers.back()->GetDefaultBin() != bin_mappers.back()->GetMostFreqBin()) {
      feature_need_push_zeros_.push_back(i);
    }
    feature_groups_.emplace_back(new FeatureGroup(&bin_mappers, num_data_));
    feature2group_.push_back(i);
    feature2subfeature_.push_back(0);
    num_total_bin += feature_groups_[i]->num_total_bin_;
    group_bin_boundaries_.push_back(num_total_bin);
    group_feature_start_[i] = i;
    group_feature_cnt_[i] = 1;
  }

  feature_groups_.shrink_to_fit();
  used_feature_map_ = dataset->used_feature_map_;
  num_total_features_ = dataset->num_total_features_;
  feature_names_ = dataset->feature_names_;
  label_idx_ = dataset->label_idx_;
  real_feature_idx_ = dataset->real_feature_idx_;
<<<<<<< HEAD

  monotone_types_ = dataset->monotone_types_;
  feature_penalty_ = dataset->feature_penalty_;
=======
  group_bin_boundaries_.clear();
  uint64_t num_total_bin = 0;
  group_bin_boundaries_.push_back(num_total_bin);
  for (int i = 0; i < num_groups_; ++i) {
    num_total_bin += feature_groups_[i]->num_total_bin_;
    group_bin_boundaries_.push_back(num_total_bin);
  }
  int last_group = 0;
  group_feature_start_.reserve(num_groups_);
  group_feature_cnt_.reserve(num_groups_);
  group_feature_start_.push_back(0);
  group_feature_cnt_.push_back(1);
  for (int i = 1; i < num_features_; ++i) {
    const int group = feature2group_[i];
    if (group == last_group) {
      group_feature_cnt_.back() = group_feature_cnt_.back() + 1;
    } else {
      group_feature_start_.push_back(i);
      group_feature_cnt_.push_back(1);
      last_group = group;
    }
  }
>>>>>>> c315087f
  forced_bin_bounds_ = dataset->forced_bin_bounds_;
}

void Dataset::ReSize(data_size_t num_data) {
  if (num_data_ != num_data) {
    num_data_ = num_data;
    OMP_INIT_EX();
    #pragma omp parallel for schedule(static)
    for (int group = 0; group < num_groups_; ++group) {
      OMP_LOOP_EX_BEGIN();
      feature_groups_[group]->ReSize(num_data_);
      OMP_LOOP_EX_END();
    }
    OMP_THROW_EX();
  }
}

void Dataset::CopySubset(const Dataset* fullset, const data_size_t* used_indices, data_size_t num_used_indices, bool need_meta_data) {
  CHECK(num_used_indices == num_data_);
  OMP_INIT_EX();
  #pragma omp parallel for schedule(static)
  for (int group = 0; group < num_groups_; ++group) {
    OMP_LOOP_EX_BEGIN();
    feature_groups_[group]->CopySubset(fullset->feature_groups_[group].get(), used_indices, num_used_indices);
    OMP_LOOP_EX_END();
  }
  OMP_THROW_EX();
  if (need_meta_data) {
    metadata_.Init(fullset->metadata_, used_indices, num_used_indices);
  }
  is_finish_load_ = true;
}

bool Dataset::SetFloatField(const char* field_name, const float* field_data, data_size_t num_element) {
  std::string name(field_name);
  name = Common::Trim(name);
  if (name == std::string("label") || name == std::string("target")) {
    #ifdef LABEL_T_USE_DOUBLE
    Log::Fatal("Don't support LABEL_T_USE_DOUBLE");
    #else
    metadata_.SetLabel(field_data, num_element);
    #endif
  } else if (name == std::string("weight") || name == std::string("weights")) {
    #ifdef LABEL_T_USE_DOUBLE
    Log::Fatal("Don't support LABEL_T_USE_DOUBLE");
    #else
    metadata_.SetWeights(field_data, num_element);
    #endif
  } else {
    return false;
  }
  return true;
}

bool Dataset::SetDoubleField(const char* field_name, const double* field_data, data_size_t num_element) {
  std::string name(field_name);
  name = Common::Trim(name);
  if (name == std::string("init_score")) {
    metadata_.SetInitScore(field_data, num_element);
  } else {
    return false;
  }
  return true;
}

bool Dataset::SetIntField(const char* field_name, const int* field_data, data_size_t num_element) {
  std::string name(field_name);
  name = Common::Trim(name);
  if (name == std::string("query") || name == std::string("group")) {
    metadata_.SetQuery(field_data, num_element);
  } else {
    return false;
  }
  return true;
}

bool Dataset::GetFloatField(const char* field_name, data_size_t* out_len, const float** out_ptr) {
  std::string name(field_name);
  name = Common::Trim(name);
  if (name == std::string("label") || name == std::string("target")) {
    #ifdef LABEL_T_USE_DOUBLE
    Log::Fatal("Don't support LABEL_T_USE_DOUBLE");
    #else
    *out_ptr = metadata_.label();
    *out_len = num_data_;
    #endif
  } else if (name == std::string("weight") || name == std::string("weights")) {
    #ifdef LABEL_T_USE_DOUBLE
    Log::Fatal("Don't support LABEL_T_USE_DOUBLE");
    #else
    *out_ptr = metadata_.weights();
    *out_len = num_data_;
    #endif
  } else {
    return false;
  }
  return true;
}

bool Dataset::GetDoubleField(const char* field_name, data_size_t* out_len, const double** out_ptr) {
  std::string name(field_name);
  name = Common::Trim(name);
  if (name == std::string("init_score")) {
    *out_ptr = metadata_.init_score();
    *out_len = static_cast<data_size_t>(metadata_.num_init_score());
  } else {
    return false;
  }
  return true;
}

bool Dataset::GetIntField(const char* field_name, data_size_t* out_len, const int** out_ptr) {
  std::string name(field_name);
  name = Common::Trim(name);
  if (name == std::string("query") || name == std::string("group")) {
    *out_ptr = metadata_.query_boundaries();
    *out_len = metadata_.num_queries() + 1;
  } else {
    return false;
  }
  return true;
}

void Dataset::SaveBinaryFile(const char* bin_filename) {
  if (bin_filename != nullptr
      && std::string(bin_filename) == data_filename_) {
    Log::Warning("Bianry file %s already exists", bin_filename);
    return;
  }
  // if not pass a filename, just append ".bin" of original file
  std::string bin_filename_str(data_filename_);
  if (bin_filename == nullptr || bin_filename[0] == '\0') {
    bin_filename_str.append(".bin");
    bin_filename = bin_filename_str.c_str();
  }
  bool is_file_existed = false;

  if (VirtualFileWriter::Exists(bin_filename)) {
    is_file_existed = true;
    Log::Warning("File %s exists, cannot save binary to it", bin_filename);
  }

  if (!is_file_existed) {
    auto writer = VirtualFileWriter::Make(bin_filename);
    if (!writer->Init()) {
      Log::Fatal("Cannot write binary data to %s ", bin_filename);
    }
    Log::Info("Saving data to binary file %s", bin_filename);
    size_t size_of_token = std::strlen(binary_file_token);
    writer->Write(binary_file_token, size_of_token);
    // get size of header
    size_t size_of_header = sizeof(num_data_) + sizeof(num_features_) + sizeof(num_total_features_)
      + sizeof(int) * num_total_features_ + sizeof(label_idx_) + sizeof(num_groups_)
      + 3 * sizeof(int) * num_features_ + sizeof(uint64_t) * (num_groups_ + 1) + 2 * sizeof(int) * num_groups_
      + sizeof(int32_t) * num_total_features_ + sizeof(int) * 3 + sizeof(bool) * 2;
    // size of feature names
    for (int i = 0; i < num_total_features_; ++i) {
      size_of_header += feature_names_[i].size() + sizeof(int);
    }
    // size of forced bins
    for (int i = 0; i < num_total_features_; ++i) {
      size_of_header += forced_bin_bounds_[i].size() * sizeof(double) + sizeof(int);
    }
    writer->Write(&size_of_header, sizeof(size_of_header));
    // write header
    writer->Write(&num_data_, sizeof(num_data_));
    writer->Write(&num_features_, sizeof(num_features_));
    writer->Write(&num_total_features_, sizeof(num_total_features_));
    writer->Write(&label_idx_, sizeof(label_idx_));
    writer->Write(&max_bin_, sizeof(max_bin_));
    writer->Write(&bin_construct_sample_cnt_, sizeof(bin_construct_sample_cnt_));
    writer->Write(&min_data_in_bin_, sizeof(min_data_in_bin_));
    writer->Write(&use_missing_, sizeof(use_missing_));
    writer->Write(&zero_as_missing_, sizeof(zero_as_missing_));
    writer->Write(used_feature_map_.data(), sizeof(int) * num_total_features_);
    writer->Write(&num_groups_, sizeof(num_groups_));
    writer->Write(real_feature_idx_.data(), sizeof(int) * num_features_);
    writer->Write(feature2group_.data(), sizeof(int) * num_features_);
    writer->Write(feature2subfeature_.data(), sizeof(int) * num_features_);
    writer->Write(group_bin_boundaries_.data(), sizeof(uint64_t) * (num_groups_ + 1));
    writer->Write(group_feature_start_.data(), sizeof(int) * num_groups_);
    writer->Write(group_feature_cnt_.data(), sizeof(int) * num_groups_);
    if (max_bin_by_feature_.empty()) {
      ArrayArgs<int32_t>::Assign(&max_bin_by_feature_, -1, num_total_features_);
    }
    writer->Write(max_bin_by_feature_.data(), sizeof(int32_t) * num_total_features_);
    if (ArrayArgs<int32_t>::CheckAll(max_bin_by_feature_, -1)) {
      max_bin_by_feature_.clear();
    }
    // write feature names
    for (int i = 0; i < num_total_features_; ++i) {
      int str_len = static_cast<int>(feature_names_[i].size());
      writer->Write(&str_len, sizeof(int));
      const char* c_str = feature_names_[i].c_str();
      writer->Write(c_str, sizeof(char) * str_len);
    }
    // write forced bins
    for (int i = 0; i < num_total_features_; ++i) {
      int num_bounds = static_cast<int>(forced_bin_bounds_[i].size());
      writer->Write(&num_bounds, sizeof(int));

      for (size_t j = 0; j < forced_bin_bounds_[i].size(); ++j) {
        writer->Write(&forced_bin_bounds_[i][j], sizeof(double));
      }
    }

    // get size of meta data
    size_t size_of_metadata = metadata_.SizesInByte();
    writer->Write(&size_of_metadata, sizeof(size_of_metadata));
    // write meta data
    metadata_.SaveBinaryToFile(writer.get());

    // write feature data
    for (int i = 0; i < num_groups_; ++i) {
      // get size of feature
      size_t size_of_feature = feature_groups_[i]->SizesInByte();
      writer->Write(&size_of_feature, sizeof(size_of_feature));
      // write feature
      feature_groups_[i]->SaveBinaryToFile(writer.get());
    }
  }
}

void Dataset::DumpTextFile(const char* text_filename) {
  FILE* file = NULL;
#if _MSC_VER
  fopen_s(&file, text_filename, "wt");
#else
  file = fopen(text_filename, "wt");
#endif
  fprintf(file, "num_features: %d\n", num_features_);
  fprintf(file, "num_total_features: %d\n", num_total_features_);
  fprintf(file, "num_groups: %d\n", num_groups_);
  fprintf(file, "num_data: %d\n", num_data_);
  fprintf(file, "feature_names: ");
  for (auto n : feature_names_) {
    fprintf(file, "%s, ", n.c_str());
  }
  fprintf(file, "\nmax_bin_by_feature: ");
  for (auto i : max_bin_by_feature_) {
    fprintf(file, "%d, ", i);
  }
  fprintf(file, "\n");
  for (auto n : feature_names_) {
    fprintf(file, "%s, ", n.c_str());
  }
  fprintf(file, "\nforced_bins: ");
  for (int i = 0; i < num_total_features_; ++i) {
    fprintf(file, "\nfeature %d: ", i);
    for (size_t j = 0; j < forced_bin_bounds_[i].size(); ++j) {
      fprintf(file, "%lf, ", forced_bin_bounds_[i][j]);
    }
  }
  std::vector<std::unique_ptr<BinIterator>> iterators;
  iterators.reserve(num_features_);
  for (int j = 0; j < num_features_; ++j) {
    auto group_idx = feature2group_[j];
    auto sub_idx = feature2subfeature_[j];
    iterators.emplace_back(feature_groups_[group_idx]->SubFeatureIterator(sub_idx));
  }
  for (data_size_t i = 0; i < num_data_; ++i) {
    fprintf(file, "\n");
    for (int j = 0; j < num_total_features_; ++j) {
      auto inner_feature_idx = used_feature_map_[j];
      if (inner_feature_idx < 0) {
        fprintf(file, "NA, ");
      } else {
        fprintf(file, "%d, ", iterators[inner_feature_idx]->Get(i));
      }
    }
  }
  fclose(file);
}

void Dataset::InitTrain(const std::vector<int8_t>& is_feature_used,
                        bool is_colwise, TrainingTempState* temp_state) const {
  Common::FunctionTimer fun_time("Dataset::InitTrain", global_timer);
  temp_state->use_subfeature = false;
  if (temp_state->multi_val_bin == nullptr) {
    return;
  }
  global_timer.Start("Dataset::InitTrain.Prep");
  double sum_used_dense_ratio = 0.0;
  double sum_dense_ratio = 0.0;
  int num_used = 0;
  int total = 0;
  std::vector<int> used_feature_index;
  for (int i = 0; i < num_groups_; ++i) {
    int f_start = group_feature_start_[i];
    if (feature_groups_[i]->is_multi_val_) {
      for (int j = 0; j < feature_groups_[i]->num_feature_; ++j) {
        const auto dense_rate =
            1.0 - feature_groups_[i]->bin_mappers_[j]->sparse_rate();
        if (is_feature_used[f_start + j]) {
          ++num_used;
          used_feature_index.push_back(total);
          sum_used_dense_ratio += dense_rate;
        }
        sum_dense_ratio += dense_rate;
        ++total;
      }
    } else if (!is_colwise) {
      bool is_group_used = false;
      double dense_rate = 0;
      for (int j = 0; j < feature_groups_[i]->num_feature_; ++j) {
        if (is_feature_used[f_start + j]) {
          is_group_used = true;
        }
        dense_rate += 1.0 - feature_groups_[i]->bin_mappers_[j]->sparse_rate();
      }
      if (is_group_used) {
        ++num_used;
        used_feature_index.push_back(total);
        sum_used_dense_ratio += dense_rate;
      }
      sum_dense_ratio += dense_rate;
      ++total;
    }
  }
  global_timer.Stop("Dataset::InitTrain.Prep");
  const double k_subfeature_threshold = 0.6;
  if (sum_used_dense_ratio >= sum_dense_ratio * k_subfeature_threshold) {
    return;
  }
  temp_state->use_subfeature = true;
  global_timer.Start("Dataset::InitTrain.Prep");
  std::vector<uint32_t> upper_bound;
  std::vector<uint32_t> lower_bound;
  std::vector<uint32_t> delta;
  temp_state->hist_move_src.clear();
  temp_state->hist_move_dest.clear();
  temp_state->hist_move_size.clear();

  int num_total_bin = 1;
  int new_num_total_bin = 1;

  for (int i = 0; i < num_groups_; ++i) {
    int f_start = group_feature_start_[i];
    if (feature_groups_[i]->is_multi_val_) {
      for (int j = 0; j < feature_groups_[i]->num_feature_; ++j) {
        const auto& bin_mapper = feature_groups_[i]->bin_mappers_[j];
        int cur_num_bin = bin_mapper->num_bin();
        if (bin_mapper->GetMostFreqBin() == 0) {
          cur_num_bin -= 1;
        }
        num_total_bin += cur_num_bin;
        if (is_feature_used[f_start + j]) {
          new_num_total_bin += cur_num_bin;

          lower_bound.push_back(num_total_bin - cur_num_bin);
          upper_bound.push_back(num_total_bin);

          temp_state->hist_move_src.push_back(
              (new_num_total_bin - cur_num_bin) * 2);
          temp_state->hist_move_dest.push_back(
              (num_total_bin - cur_num_bin) * 2);
          temp_state->hist_move_size.push_back(cur_num_bin * 2);
          delta.push_back(num_total_bin - new_num_total_bin);
        }
      }
    } else if (!is_colwise) {
      bool is_group_used = false;
      for (int j = 0; j < feature_groups_[i]->num_feature_; ++j) {
        if (is_feature_used[f_start + j]) {
          is_group_used = true;
          break;
        }
      }
      int cur_num_bin = feature_groups_[i]->bin_offsets_.back() - 1;
      num_total_bin += cur_num_bin;
      if (is_group_used) {
        new_num_total_bin += cur_num_bin;

        lower_bound.push_back(num_total_bin - cur_num_bin);
        upper_bound.push_back(num_total_bin);

        temp_state->hist_move_src.push_back(
            (new_num_total_bin - cur_num_bin) * 2);
        temp_state->hist_move_dest.push_back((num_total_bin - cur_num_bin) * 2);
        temp_state->hist_move_size.push_back(cur_num_bin * 2);
        delta.push_back(num_total_bin - new_num_total_bin);
      }
    }
  }
  // avoid out of range
  lower_bound.push_back(num_total_bin);
  upper_bound.push_back(num_total_bin);
  global_timer.Stop("Dataset::InitTrain.Prep");
  global_timer.Start("Dataset::InitTrain.Resize");
  if (temp_state->multi_val_bin_subfeature == nullptr) {
    temp_state->multi_val_bin_subfeature.reset(
        temp_state->multi_val_bin->CreateLike(new_num_total_bin, num_used,
                                              sum_used_dense_ratio));
  } else {
    temp_state->multi_val_bin_subfeature->ReSizeForSubFeature(
        new_num_total_bin, num_used, sum_used_dense_ratio);
  }
  global_timer.Stop("Dataset::InitTrain.Resize");
  global_timer.Start("Dataset::InitTrain.CopySubFeature");
  temp_state->multi_val_bin_subfeature->CopySubFeature(
      temp_state->multi_val_bin.get(), used_feature_index, lower_bound,
      upper_bound, delta);
  global_timer.Stop("Dataset::InitTrain.CopySubFeature");
}

void Dataset::ConstructHistogramsMultiVal(
    const data_size_t* data_indices, data_size_t num_data,
    const score_t* gradients, const score_t* hessians, bool is_constant_hessian,
    TrainingTempState* temp_state, hist_t* hist_data) const {
  Common::FunctionTimer fun_time("Dataset::ConstructHistogramsMultiVal",
                                 global_timer);
  const auto multi_val_bin = temp_state->use_subfeature
                                 ? temp_state->multi_val_bin_subfeature.get()
                                 : temp_state->multi_val_bin.get();
  if (multi_val_bin == nullptr) {
    return;
  }
  int num_threads = 1;
#pragma omp parallel
#pragma omp master
  { num_threads = omp_get_num_threads(); }

  global_timer.Start("Dataset::sparse_bin_histogram");
  const int num_bin = multi_val_bin->num_bin();
  const int num_bin_aligned =
      (num_bin + kAlignedSize - 1) / kAlignedSize * kAlignedSize;
  const int min_data_block_size = 1024;
  const int n_data_block = std::min(
      num_threads, (num_data + min_data_block_size - 1) / min_data_block_size);
  const int data_block_size = (num_data + n_data_block - 1) / n_data_block;

  const size_t buf_size =
      static_cast<size_t>(n_data_block - 1) * num_bin_aligned * 2;
  if (temp_state->hist_buf.size() < buf_size) {
    temp_state->hist_buf.resize(buf_size);
  }
  auto origin_hist_data = hist_data;
  if (temp_state->use_subfeature) {
    hist_data = temp_state->TempBuf();
  }
#pragma omp parallel for schedule(static)
  for (int tid = 0; tid < n_data_block; ++tid) {
    data_size_t start = tid * data_block_size;
    data_size_t end = std::min(start + data_block_size, num_data);
    auto data_ptr = hist_data;
    if (tid > 0) {
      data_ptr = temp_state->hist_buf.data() +
                 static_cast<size_t>(num_bin_aligned) * 2 * (tid - 1);
    }
    std::memset(reinterpret_cast<void*>(data_ptr), 0, num_bin * kHistEntrySize);
    if (data_indices != nullptr && num_data < num_data_) {
      if (!is_constant_hessian) {
        multi_val_bin->ConstructHistogram(data_indices, start, end, gradients,
                                          hessians, data_ptr);
      } else {
        multi_val_bin->ConstructHistogram(data_indices, start, end, gradients,
                                          data_ptr);
      }
    } else {
      if (!is_constant_hessian) {
        multi_val_bin->ConstructHistogram(start, end, gradients, hessians,
                                          data_ptr);
      } else {
        multi_val_bin->ConstructHistogram(start, end, gradients, data_ptr);
      }
    }
  }
  global_timer.Stop("Dataset::sparse_bin_histogram");

  global_timer.Start("Dataset::sparse_bin_histogram_merge");
  const int min_bin_block_size = 512;
  const int n_bin_block = std::min(
      num_threads, (num_bin + min_bin_block_size - 1) / min_bin_block_size);
  const int bin_block_size = (num_bin + n_bin_block - 1) / n_bin_block;
  if (!is_constant_hessian) {
#pragma omp parallel for schedule(static)
    for (int t = 0; t < n_bin_block; ++t) {
      const int start = t * bin_block_size;
      const int end = std::min(start + bin_block_size, num_bin);
      for (int tid = 1; tid < n_data_block; ++tid) {
        auto src_ptr = temp_state->hist_buf.data() +
                       static_cast<size_t>(num_bin_aligned) * 2 * (tid - 1);
        for (int i = start * 2; i < end * 2; ++i) {
          hist_data[i] += src_ptr[i];
        }
      }
    }
  } else {
#pragma omp parallel for schedule(static)
    for (int t = 0; t < n_bin_block; ++t) {
      const int start = t * bin_block_size;
      const int end = std::min(start + bin_block_size, num_bin);
      for (int tid = 1; tid < n_data_block; ++tid) {
        auto src_ptr = temp_state->hist_buf.data() +
                       static_cast<size_t>(num_bin_aligned) * 2 * (tid - 1);
        for (int i = start * 2; i < end * 2; ++i) {
          hist_data[i] += src_ptr[i];
        }
      }
      for (int i = start; i < end; ++i) {
        GET_HESS(hist_data, i) = GET_HESS(hist_data, i) * hessians[0];
      }
    }
  }
  global_timer.Stop("Dataset::sparse_bin_histogram_merge");
  global_timer.Start("Dataset::sparse_bin_histogram_move");
  temp_state->HistMove(hist_data, origin_hist_data);
  global_timer.Stop("Dataset::sparse_bin_histogram_move");
}

void Dataset::ConstructHistograms(
    const std::vector<int8_t>& is_feature_used, const data_size_t* data_indices,
    data_size_t num_data, const score_t* gradients, const score_t* hessians,
    score_t* ordered_gradients, score_t* ordered_hessians,
    bool is_constant_hessian, bool is_colwise, TrainingTempState* temp_state,
    hist_t* hist_data) const {
  Common::FunctionTimer fun_timer("Dataset::ConstructHistograms", global_timer);
  if (num_data < 0 || hist_data == nullptr) {
    return;
  }
  if (!is_colwise) {
    return ConstructHistogramsMultiVal(data_indices, num_data, gradients,
                                       hessians, is_constant_hessian,
                                       temp_state, hist_data);
  }
  global_timer.Start("Dataset::Get used group");
  std::vector<int> used_dense_group;
  int multi_val_groud_id = -1;
  used_dense_group.reserve(num_groups_);
  for (int group = 0; group < num_groups_; ++group) {
    const int f_start = group_feature_start_[group]; 
    const int f_cnt = group_feature_cnt_[group];
    bool is_group_used = false;
    for (int j = 0; j < f_cnt; ++j) {
      const int fidx = f_start + j;
      if (is_feature_used[fidx]) {
        is_group_used = true;
        break;
      }
    }
    if (is_group_used) {
      if (feature_groups_[group]->is_multi_val_) {
        multi_val_groud_id = group;
      } else {
        used_dense_group.push_back(group);
      }
    }
  }
  int num_used_dense_group = static_cast<int>(used_dense_group.size());
  global_timer.Stop("Dataset::Get used group");
  global_timer.Start("Dataset::dense_bin_histogram");
  if (num_used_dense_group > 0) {
    auto ptr_ordered_grad = gradients;
    auto ptr_ordered_hess = hessians;
    if (data_indices != nullptr && num_data < num_data_) {
      if (!is_constant_hessian) {
#pragma omp parallel for schedule(static)
        for (data_size_t i = 0; i < num_data; ++i) {
          ordered_gradients[i] = gradients[data_indices[i]];
          ordered_hessians[i] = hessians[data_indices[i]];
        }
      } else {
#pragma omp parallel for schedule(static)
        for (data_size_t i = 0; i < num_data; ++i) {
          ordered_gradients[i] = gradients[data_indices[i]];
        }
      }
      ptr_ordered_grad = ordered_gradients;
      ptr_ordered_hess = ordered_hessians;
      if (!is_constant_hessian) {
        OMP_INIT_EX();
#pragma omp parallel for schedule(static)
        for (int gi = 0; gi < num_used_dense_group; ++gi) {
          OMP_LOOP_EX_BEGIN();
          int group = used_dense_group[gi];
          // feature is not used
          auto data_ptr = hist_data + group_bin_boundaries_[group] * 2;
          const int num_bin = feature_groups_[group]->num_total_bin_;
          std::memset(reinterpret_cast<void*>(data_ptr), 0,
                      num_bin * kHistEntrySize);
          // construct histograms for smaller leaf
          feature_groups_[group]->bin_data_->ConstructHistogram(
              data_indices, 0, num_data, ptr_ordered_grad, ptr_ordered_hess,
              data_ptr);
          OMP_LOOP_EX_END();
        }
        OMP_THROW_EX();

      } else {
        OMP_INIT_EX();
#pragma omp parallel for schedule(static)
        for (int gi = 0; gi < num_used_dense_group; ++gi) {
          OMP_LOOP_EX_BEGIN();
          int group = used_dense_group[gi];
          // feature is not used
          auto data_ptr = hist_data + group_bin_boundaries_[group] * 2;
          const int num_bin = feature_groups_[group]->num_total_bin_;
          std::memset(reinterpret_cast<void*>(data_ptr), 0,
                      num_bin * kHistEntrySize);
          // construct histograms for smaller leaf
          feature_groups_[group]->bin_data_->ConstructHistogram(
              data_indices, 0, num_data, ptr_ordered_grad, data_ptr);
          // fixed hessian.
          for (int i = 0; i < num_bin; ++i) {
            GET_HESS(data_ptr, i) = GET_HESS(data_ptr, i) * hessians[0];
          }
          OMP_LOOP_EX_END();
        }
        OMP_THROW_EX();
      }
    } else {
      if (!is_constant_hessian) {
        OMP_INIT_EX();
#pragma omp parallel for schedule(static)
        for (int gi = 0; gi < num_used_dense_group; ++gi) {
          OMP_LOOP_EX_BEGIN();
          int group = used_dense_group[gi];
          // feature is not used
          auto data_ptr = hist_data + group_bin_boundaries_[group] * 2;
          const int num_bin = feature_groups_[group]->num_total_bin_;
          std::memset(reinterpret_cast<void*>(data_ptr), 0,
                      num_bin * kHistEntrySize);
          // construct histograms for smaller leaf
          feature_groups_[group]->bin_data_->ConstructHistogram(
              0, num_data, ptr_ordered_grad, ptr_ordered_hess, data_ptr);
          OMP_LOOP_EX_END();
        }
        OMP_THROW_EX();
      } else {
        OMP_INIT_EX();
#pragma omp parallel for schedule(static)
        for (int gi = 0; gi < num_used_dense_group; ++gi) {
          OMP_LOOP_EX_BEGIN();
          int group = used_dense_group[gi];
          // feature is not used
          auto data_ptr = hist_data + group_bin_boundaries_[group] * 2;
          const int num_bin = feature_groups_[group]->num_total_bin_;
          std::memset(reinterpret_cast<void*>(data_ptr), 0,
                      num_bin * kHistEntrySize);
          // construct histograms for smaller leaf
          feature_groups_[group]->bin_data_->ConstructHistogram(
              0, num_data, ptr_ordered_grad, data_ptr);
          // fixed hessian.
          for (int i = 0; i < num_bin; ++i) {
            GET_HESS(data_ptr, i) = GET_HESS(data_ptr, i) * hessians[0];
          }
          OMP_LOOP_EX_END();
        }
        OMP_THROW_EX();
      }
    }
  }
  global_timer.Stop("Dataset::dense_bin_histogram");
  if (multi_val_groud_id >= 0) {
    ConstructHistogramsMultiVal(
        data_indices, num_data, gradients, hessians, is_constant_hessian,
        temp_state, hist_data + group_bin_boundaries_[multi_val_groud_id] * 2);
  }
}

void Dataset::FixHistogram(int feature_idx, double sum_gradient, double sum_hessian, hist_t* data) const {
  const int group = feature2group_[feature_idx];
  const int sub_feature = feature2subfeature_[feature_idx];
  const BinMapper* bin_mapper = feature_groups_[group]->bin_mappers_[sub_feature].get();
  const int most_freq_bin = bin_mapper->GetMostFreqBin();
  if (most_freq_bin > 0) {
    const int num_bin = bin_mapper->num_bin();
    GET_GRAD(data, most_freq_bin) = sum_gradient;
    GET_HESS(data, most_freq_bin) = sum_hessian;
    for (int i = 0; i < num_bin; ++i) {
      if (i != most_freq_bin) {
        GET_GRAD(data, most_freq_bin) -= GET_GRAD(data, i);
        GET_HESS(data, most_freq_bin) -= GET_HESS(data, i);
      }
    }
  }
}

template<typename T>
void PushVector(std::vector<T>* dest, const std::vector<T>& src) {
  dest->reserve(dest->size() + src.size());
  for (auto i : src) {
    dest->push_back(i);
  }
}

template<typename T>
void PushOffset(std::vector<T>* dest, const std::vector<T>& src, const T& offset) {
  dest->reserve(dest->size() + src.size());
  for (auto i : src) {
    dest->push_back(i + offset);
  }
}

template<typename T>
void PushClearIfEmpty(std::vector<T>* dest, const size_t dest_len, const std::vector<T>& src, const size_t src_len, const T& deflt) {
  if (!dest->empty() && !src.empty()) {
    PushVector(dest, src);
  } else if (!dest->empty() && src.empty()) {
    for (size_t i = 0; i < src_len; ++i) {
      dest->push_back(deflt);
    }
  } else if (dest->empty() && !src.empty()) {
    for (size_t i = 0; i < dest_len; ++i) {
      dest->push_back(deflt);
    }
    PushVector(dest, src);
  }
}

void Dataset::AddFeaturesFrom(Dataset* other) {
  if (other->num_data_ != num_data_) {
    throw std::runtime_error("Cannot add features from other Dataset with a different number of rows");
  }
  int mv_gid = -1;
  int other_mv_gid = -1;
  for (int i = 0; i < num_groups_; ++i) {
    if (IsMultiGroup(i)) {
      mv_gid = i;
    }
  }
  for (int i = 0; i < other->num_groups_; ++i) {
    if (other->IsMultiGroup(i)) {
      other_mv_gid = i;
    }
  }
<<<<<<< HEAD
  // Only one multi-val group, just simply merge
  if (mv_gid < 0 || other_mv_gid < 0) {
    PushVector(&feature2subfeature_, other->feature2subfeature_);
    PushVector(&group_feature_cnt_, other->group_feature_cnt_);
    feature_groups_.reserve(other->feature_groups_.size());
    for (auto& fg : other->feature_groups_) {
      feature_groups_.emplace_back(new FeatureGroup(*fg));
    }
    for (auto feature_idx : other->used_feature_map_) {
      if (feature_idx >= 0) {
        used_feature_map_.push_back(feature_idx + num_features_);
      } else {
        used_feature_map_.push_back(-1);  // Unused feature.
      }
    }
    PushOffset(&real_feature_idx_, other->real_feature_idx_,
               num_total_features_);
    PushOffset(&feature2group_, other->feature2group_, num_groups_);
    auto bin_offset = group_bin_boundaries_.back();
    // Skip the leading 0 when copying group_bin_boundaries.
    for (auto i = other->group_bin_boundaries_.begin() + 1;
         i < other->group_bin_boundaries_.end(); ++i) {
      group_bin_boundaries_.push_back(*i + bin_offset);
    }
    PushOffset(&group_feature_start_, other->group_feature_start_,
               num_features_);
    num_groups_ += other->num_groups_;
    num_features_ += other->num_features_;
  } else {
    std::vector<std::vector<int>> features_in_group;
    for (int i = 0; i < num_groups_; ++i) {
      int f_start = group_feature_start_[i];
      int f_cnt = group_feature_cnt_[i];
      features_in_group.emplace_back();
      for (int j = 0; j < f_cnt; ++j) {
        features_in_group.back().push_back(f_start + j);
      }
    }
    feature_groups_[mv_gid]->AddFeaturesFrom(
        other->feature_groups_[other_mv_gid].get());
    for (int i = 0; i < other->num_groups_; ++i) {
      int f_start = other->group_feature_start_[i];
      int f_cnt = other->group_feature_cnt_[i];
      if (i == other_mv_gid) {
        for (int j = 0; j < f_cnt; ++j) {
          features_in_group[mv_gid].push_back(f_start + j);
        }
      } else {
        features_in_group.emplace_back();
        for (int j = 0; j < f_cnt; ++j) {
          features_in_group.back().push_back(f_start + j);
        }
        feature_groups_.emplace_back(
            new FeatureGroup(*other->feature_groups_[i]));
      }
    }
=======
  PushOffset(&group_feature_start_, other->group_feature_start_, num_features_);
  PushClearIfEmpty(&max_bin_by_feature_, num_total_features_, other->max_bin_by_feature_, other->num_total_features_, -1);
>>>>>>> c315087f

    // regenerate other fields
    num_groups_ += other->num_groups_ - 1;
    CHECK(num_groups_ == static_cast<int>(features_in_group.size()));
    num_features_ += other->num_features_;

    int cur_fidx = 0;
    used_feature_map_ = std::vector<int>(num_total_features_, -1);
    real_feature_idx_.resize(num_features_);
    feature2group_.resize(num_features_);
    feature2subfeature_.resize(num_features_);
    group_feature_start_.resize(num_groups_);
    group_feature_cnt_.resize(num_groups_);

    group_bin_boundaries_.clear();
    uint64_t num_total_bin = 0;
    group_bin_boundaries_.push_back(num_total_bin);
    for (int i = 0; i < num_groups_; ++i) {
      auto cur_features = features_in_group[i];
      int cur_cnt_features = static_cast<int>(cur_features.size());
      group_feature_start_[i] = cur_fidx;
      group_feature_cnt_[i] = cur_cnt_features;
      for (int j = 0; j < cur_cnt_features; ++j) {
        int real_fidx = cur_features[j];
        used_feature_map_[real_fidx] = cur_fidx;
        real_feature_idx_[cur_fidx] = real_fidx;
        feature2group_[cur_fidx] = i;
        feature2subfeature_[cur_fidx] = j;
        ++cur_fidx;
      }
      num_total_bin += feature_groups_[i]->num_total_bin_;
      group_bin_boundaries_.push_back(num_total_bin);
    }
  }
  std::unordered_set<std::string> feature_names_set;
  for (const auto& val : feature_names_) {
    feature_names_set.emplace(val);
  }
  for (const auto& val : other->feature_names_) {
    if (feature_names_set.count(val)) {
      std::string new_name = "D2_" + val;
      feature_names_.push_back(new_name);
      Log::Warning(
          "Find the same feature name (%s) in Dataset::AddFeaturesFrom, change "
          "its name to (%s)",
          val.c_str(), new_name.c_str());
    } else {
      feature_names_.push_back(val);
    }
  }
  PushVector(&forced_bin_bounds_, other->forced_bin_bounds_);
  PushClearIfEmpty(&monotone_types_, num_total_features_,
                   other->monotone_types_, other->num_total_features_,
                   (int8_t)0);
  PushClearIfEmpty(&feature_penalty_, num_total_features_,
                   other->feature_penalty_, other->num_total_features_, 1.0);
  PushClearIfEmpty(&max_bin_by_feature_, num_total_features_,
                   other->max_bin_by_feature_, other->num_total_features_, -1);
  num_total_features_ += other->num_total_features_;
}

}  // namespace LightGBM<|MERGE_RESOLUTION|>--- conflicted
+++ resolved
@@ -358,50 +358,6 @@
       new FeatureGroup(cur_cnt_features, group_is_multi_val[i], &cur_bin_mappers, num_data_)));
     num_total_bin += feature_groups_[i]->num_total_bin_;
     group_bin_boundaries_.push_back(num_total_bin);
-  }
-<<<<<<< HEAD
-  feature_groups_.shrink_to_fit();
-
-  if (!io_config.monotone_constraints.empty()) {
-    CHECK(static_cast<size_t>(num_total_features_) == io_config.monotone_constraints.size());
-    monotone_types_.resize(num_features_);
-    for (int i = 0; i < num_total_features_; ++i) {
-      int inner_fidx = InnerFeatureIndex(i);
-      if (inner_fidx >= 0) {
-        monotone_types_[inner_fidx] = io_config.monotone_constraints[i];
-      }
-    }
-    if (ArrayArgs<int8_t>::CheckAllZero(monotone_types_)) {
-      monotone_types_.clear();
-    }
-  }
-  if (!io_config.feature_contri.empty()) {
-    CHECK(static_cast<size_t>(num_total_features_) == io_config.feature_contri.size());
-    feature_penalty_.resize(num_features_);
-    for (int i = 0; i < num_total_features_; ++i) {
-      int inner_fidx = InnerFeatureIndex(i);
-      if (inner_fidx >= 0) {
-        feature_penalty_[inner_fidx] = std::max(0.0, io_config.feature_contri[i]);
-      }
-    }
-    if (ArrayArgs<double>::CheckAll(feature_penalty_, 1.0)) {
-      feature_penalty_.clear();
-=======
-  int last_group = 0;
-  group_feature_start_.reserve(num_groups_);
-  group_feature_cnt_.reserve(num_groups_);
-  group_feature_start_.push_back(0);
-  group_feature_cnt_.push_back(1);
-  for (int i = 1; i < num_features_; ++i) {
-    const int group = feature2group_[i];
-    if (group == last_group) {
-      group_feature_cnt_.back() = group_feature_cnt_.back() + 1;
-    } else {
-      group_feature_start_.push_back(i);
-      group_feature_cnt_.push_back(1);
-      last_group = group;
->>>>>>> c315087f
-    }
   }
   if (!io_config.max_bin_by_feature.empty()) {
     CHECK(static_cast<size_t>(num_total_features_) == io_config.max_bin_by_feature.size());
@@ -745,34 +701,6 @@
   feature_names_ = dataset->feature_names_;
   label_idx_ = dataset->label_idx_;
   real_feature_idx_ = dataset->real_feature_idx_;
-<<<<<<< HEAD
-
-  monotone_types_ = dataset->monotone_types_;
-  feature_penalty_ = dataset->feature_penalty_;
-=======
-  group_bin_boundaries_.clear();
-  uint64_t num_total_bin = 0;
-  group_bin_boundaries_.push_back(num_total_bin);
-  for (int i = 0; i < num_groups_; ++i) {
-    num_total_bin += feature_groups_[i]->num_total_bin_;
-    group_bin_boundaries_.push_back(num_total_bin);
-  }
-  int last_group = 0;
-  group_feature_start_.reserve(num_groups_);
-  group_feature_cnt_.reserve(num_groups_);
-  group_feature_start_.push_back(0);
-  group_feature_cnt_.push_back(1);
-  for (int i = 1; i < num_features_; ++i) {
-    const int group = feature2group_[i];
-    if (group == last_group) {
-      group_feature_cnt_.back() = group_feature_cnt_.back() + 1;
-    } else {
-      group_feature_start_.push_back(i);
-      group_feature_cnt_.push_back(1);
-      last_group = group;
-    }
-  }
->>>>>>> c315087f
   forced_bin_bounds_ = dataset->forced_bin_bounds_;
 }
 
@@ -1499,7 +1427,6 @@
       other_mv_gid = i;
     }
   }
-<<<<<<< HEAD
   // Only one multi-val group, just simply merge
   if (mv_gid < 0 || other_mv_gid < 0) {
     PushVector(&feature2subfeature_, other->feature2subfeature_);
@@ -1556,11 +1483,6 @@
             new FeatureGroup(*other->feature_groups_[i]));
       }
     }
-=======
-  PushOffset(&group_feature_start_, other->group_feature_start_, num_features_);
-  PushClearIfEmpty(&max_bin_by_feature_, num_total_features_, other->max_bin_by_feature_, other->num_total_features_, -1);
->>>>>>> c315087f
-
     // regenerate other fields
     num_groups_ += other->num_groups_ - 1;
     CHECK(num_groups_ == static_cast<int>(features_in_group.size()));
@@ -1611,11 +1533,6 @@
     }
   }
   PushVector(&forced_bin_bounds_, other->forced_bin_bounds_);
-  PushClearIfEmpty(&monotone_types_, num_total_features_,
-                   other->monotone_types_, other->num_total_features_,
-                   (int8_t)0);
-  PushClearIfEmpty(&feature_penalty_, num_total_features_,
-                   other->feature_penalty_, other->num_total_features_, 1.0);
   PushClearIfEmpty(&max_bin_by_feature_, num_total_features_,
                    other->max_bin_by_feature_, other->num_total_features_, -1);
   num_total_features_ += other->num_total_features_;
